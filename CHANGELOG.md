# Boundary CHANGELOG

Canonical reference for changes, improvements, and bugfixes for Boundary.

## Next

<<<<<<< HEAD
### Bug Fixes
* High CPU consumption: A background GRPC connection state check caused high CPU utilization. This was caused by a long running loop that was checking for GRPC connection state changes between a worker and an upstream connection address. The loop was not correctly waiting for GRPC connection state changes before running. The issue was fixed by correctly updating the state that determines when the loop in GRPC connection state check should run. ([PR](https://github.com/hashicorp/boundary/pull/3884))
* LDAP auth methods: Fix encoding of mTLS client key which prevented Boundary
  from making mTLS connections to an LDAP server ([Issue](https://github.com/hashicorp/boundary/issues/3927),
  [PR](https://github.com/hashicorp/boundary/pull/3929)).
=======
### New and Improved

* feat: List endpoint pagination: All resource list endpoints now support pagination.
  * api: All list endpoint functions have added support for pagination. The new
    WithRefreshToken option can be used to request a list of updated and deleted resources
    relative to the last result received.
  * config: add new controller max_page_size field for controlling the default and max size
    of pages when paginating through results.
>>>>>>> 74138375

## 0.14.1 (2023/10/17)

### Security

* deps: Bump Go version to v1.21.3; gRPC to v1.58.3; golang.org/x/net to
  v0.17.0. This is to address a security vulnerability in the HTTP stack where a
  malicious HTTP/2 client which rapidly creates requests and immediately resets
  them can cause excessive server resource consumption.

## 0.14.0 (2023/10/10)

### Deprecations/Changes

* Per the note in Boundary 0.12.0, the `vault` credential library subtype has
  now been removed in favor of `vault-generic`. For example, instead of
  `boundary credential-libraries create vault`, you must use `boundary
  credential-libraries create vault-generic`.
* Per the note in Boundary 0.12.0, errors returned from the cli when using the
  `-format=json` option will now only use the `status_code` field. The `status`
  field has been removed.
* Per the note in Boundary 0.12.0, targets require a default port value. Ports
  defined as part of a host address were ignored but allowed as part of a target
  definition; from 0.14.0 onwards, any port defined on a host address will now
  become an error.
* Targets: Per the note in Boundary 0.10.10, target Application Credentials has
  been renamed to Brokered Credentials. `application-credential-source` has been
  removed as a field. `brokered-credential-source` should be used instead.
  ([PR](https://github.com/hashicorp/boundary/pull/3728), [deprecated
  changelog](#0100-20220810)).

### New and Improved

* cli: Add support for specifying a command that will be executed on the remote host when
  using the `boundary connect ssh` subcommand.
  ([Issue](https://github.com/hashicorp/boundary/issues/3631),
  [PR](https://github.com/hashicorp/boundary/pull/3633)).
* feat: add API support for additional LDAP auth method fields:
  `maximum_page_size` and `dereference_aliases`
  ([PR](https://github.com/hashicorp/boundary/pull/3679)).
* feat: add worker upstream connection status to ops health check
  ([PR](https://github.com/hashicorp/boundary/pull/3650)).
* feat: allow HCP cluster id to be sourced from file or env variable
    ([PR](https://github.com/hashicorp/boundary/pull/3709)).
* feat: add support for telemetry events via flag or Boundary configuration
  (requires observation events to be enabled). Deny filter now filters
  coordination worker status from observation events by default. (This behavior
  is overridden by any user specified allow or deny filters)
  ([PR](https://github.com/hashicorp/boundary/pull/3753)).
* ui: Add full UI support for LDAP auth method
  ([PR](https://github.com/hashicorp/boundary-ui/pull/1782))
* ui: Add new attribute fields to storage bucket to support the assume role service in AWS.
  ([PR](https://github.com/hashicorp/boundary-ui/pull/1901))

### Bug Fixes

* LDAP auth methods: allow bind-dn and bind-password to be updated
  independently. ([PR](https://github.com/hashicorp/boundary/pull/3511))
* targets: Fix address field not being populated if the number of targets on a
  list returns more than 10000 entries
  ([PR](https://github.com/hashicorp/boundary/pull/3644))
* cli: Fix issue when using the `authenticate` command against a password auth
  method on Windows where the password would be swallowed when the login name is
  submitted ([PR](https://github.com/hashicorp/boundary/pull/3800))
* worker: Fix an issue that could cause intermittent startup issues on slow
  systems ([PR](https://github.com/hashicorp/boundary/pull/3803))
* cli: Remove websocket max message size. This fixes issues where large message
  sizes are sent to the client from a worker which resulted in the connection
  being terminated, as is the case with an scp download when using an SSH
  Target. ([PR](https://github.com/hashicorp/boundary/pull/3808))

## 0.13.1 (2023/07/10)

### New and Improved

* roles: In grants, the `id` field has been changed to `ids` (but `id` will
  still be accepted for now, up until 0.15.0). In the `ids` field, multiple IDs
  can now be specified in a grant, either via commas (text format) or array
  (JSON format). ([PR](https://github.com/hashicorp/boundary/pull/3263)).
* dev environment: When running `boundary dev` the initial LDAP auth-method with an
  ID of `amldap_1234567890` is now in a public-active state, so it will be returned
  in the response from `boundary auth-methods list`

### Deprecations/Changes

* Grants can now accept more than one ID per grant string (or entry in JSON) via
  the `ids` parameter. In 0.15.0 the ability to add new grants via the `id`
  parameter will be removed.

### Bug Fixes

* PKI worker authentication: A worker authentication record can be stored more than once, if it matches the
  existing record for that worker auth key ID. Fixes an edge case where a worker attempted authorization
  and the controller successfully stored the worker auth record but went down before returning authorization
  details to the worker. ([PR](https://github.com/hashicorp/boundary/pull/3389))
* LDAP managed groups: adding/setting/removing a principal to a role now works
  properly when it's an LDAP managed group.
  ([PR](https://github.com/hashicorp/boundary/pull/3361) and
  [PR](https://github.com/hashicorp/boundary/pull/3363))

## 0.13.0 (2023/06/13)

### New and Improved

* SSH Session Recordings (Enterprise and HCP Boundary only): SSH targets can now
  be configured to record sessions. Recordings are signed and stored in a
  Storage Bucket. Recordings can be played back in the admin UI.
  * Storage Buckets: This release introduces Storage Buckets, a Boundary
    resource that represents a bucket in an external object store. Storage
    Buckets can be defined at the global or org scope. When associated with an
    SSH target, the storage bucket is used to store session recordings. This
    release includes support for AWS S3 only.
  * BSR (Boundary Session Recording) file format: BSR is a new specification
    that defines a hierarchical directory structure of files and a binary file
    format. The contents of a BSR include all data transmitted between a user
    and a target during a single session, relevant session metadata and summary
    information. The BSR also includes checksum and signature files for
    cryptographically verifying BSR contents, and a set of KMS wrapped keys for
    use in BSR verification. The BSR format is intended to be extensible to
    support various protocols. With this release BSR supports the SSH protocol.
    It also supports converting an SSH channel recording into an
    [asciicast](https://github.com/asciinema/asciinema/blob/develop/doc/asciicast-v2.md)
    format that is playable by asciinema.
  * To learn more about this new feature, refer to the
    [documentation](http://developer.hashicorp.com/boundary/docs/configuration/session-recording).
* KMS workers: KMS workers now have feature parity with PKI workers (they
  support multi-hop and Vault private access) and support separate KMSes for
  authenticating downstreams across different networks. See the [worker
  configuration
  documentation](https://developer.hashicorp.com/boundary/docs/configuration/worker)
  for more information. ([PR](https://github.com/hashicorp/boundary/pull/3101))
* roles: Perform additional validity checking on grants at submission time
  ([PR](https://github.com/hashicorp/boundary/pull/3081))
* targets: The new `default_client_port` field allows specifying the default
  port to use on the client side when connecting to a target, unless overridden
  by the client via `-listen-port`
  ([PR](https://github.com/hashicorp/boundary/pull/2767))
* cli/api/sdk: New LDAP auth method type added with support for create, read,
  update, delete, and list (see new cli `ldap` subcommands available on CRUDL
  operations for examples), as well as the ability to authenticate against it
  via the SDK, CLI, admin UI, and desktop client.
  ([PR](https://github.com/hashicorp/boundary/pull/2912))
* ui: Display external names when listing dynamic hosts ([PR](https://github.com/hashicorp/boundary-ui/pull/1664))
* ui: Add support for LDAP authentication ([PR](https://github.com/hashicorp/boundary-ui/pull/1645))
* Dynamic Host Catalog: You can now view the AWS or Azure host name when listing hosts in CLI,
  admin console, and desktop client. ([PR](https://github.com/hashicorp/boundary/pull/3074))
* Add configuration for license reporting (Enterprise only)

### Deprecations/Changes

* With the introduction of the new KMS variant for worker registration (as
  described below), using the deprecated behavior requires opting-in. This is
  only recommended if compatibility with pre-0.13 workers using the KMS auth
  method is required. Requiring opting in removes some potentially confusing
  behavior for deciding when to use the old versus new mechanism. To opt in, add
  `use_deprecated_kms_auth_method = true` to the `worker` config block. Note
  that if a 0.13+ worker using KMS connects to a 0.13+ controller using KMS, the
  transition to the new method will happen automatically. To go back to the old
  method after that will require the worker to be deleted and re-added with the
  `use_deprecated_kms_auth_method` config field specified.
* When grants are added to roles additional validity checking is now performed.
  This extra validity checking is designed to reject grants that are not
  [documented grant
  formats](https://developer.hashicorp.com/boundary/docs/concepts/security/permissions/permission-grant-formats)
  or are for combinations of IDs and types that cannot actually be used
  together. These previously would have been accepted without error but would
  never result in permissions being granted, causing confusion. As a result,
  attempting to write such grants into roles may now result in an error; the
  error message gives hints for resolution.
* `WithAutomaticVersioning` for auth tokens in Go SDK: this option was
  incorrectly being generated for auth token resources, which do not support
  versioning. This is technically a breaking change, but it was a no-op option
  anyways that there was no reason to be using. It has now been removed.
* Plugins: With the introduction of the storage plugin service, the Azure and AWS Host plugin
  repositories have been renamed to drop the `host` element of the repository name:

   - https://github.com/hashicorp/boundary-plugin-host-aws -> https://github.com/hashicorp/boundary-plugin-aws
   - https://github.com/hashicorp/boundary-plugin-host-azure -> https://github.com/hashicorp/boundary-plugin-azure

  Similarly the `plugins/host` package has been renamed to `plugins/boundary`
  ([PR1](https://github.com/hashicorp/boundary/pull/3262),
  [PR2](https://github.com/hashicorp/boundary-plugin-aws/pull/24),
  [PR3](https://github.com/hashicorp/boundary-plugin-azure/pull/12),
  [PR4](https://github.com/hashicorp/boundary/pull/3266)).
* PostgreSQL 12 or greater is now required. PostgreSQL 11 is no longer
  supported.

### Bug Fixes

* targets: `authorize-session` now works properly when using a target's name as
  the identifier and the target name contains one or more slashes
  ([PR](https://github.com/hashicorp/boundary/pull/3249))
* resource listing: API requests to list a resource (targets, sessions, users,
  etc) now properly return all resources the callers has appropriate permission
  to list ([PR](https://github.com/hashicorp/boundary/pull/3278))
* sessions: Fix a bug that contributed to slow response times when listing
  sessions that had a large number of connections
  ([PR](https://github.com/hashicorp/boundary/pull/3280))
* ui: Fix `client secret` bug for OIDC authentication methods([PR](https://github.com/hashicorp/boundary-ui/pull/1698))
* ui: Fix linking to a Host from the Host Set screen of a Dynamic Host Catalog ([PR](https://github.com/hashicorp/boundary-ui/pull/1659))

## 0.12.3 (2023/05/26)

Note: As this issue currently only affected HCP Boundary customers, there is no
open-source release of 0.12.3; the same fixes will be in 0.13.0 OSS.

### Bug Fixes

* workers: A bug in PKI worker auth rotation could mean that after a rotation
  the controller (or upstream worker) and downstream worker side could pick
  different certificate chains for authentication, with the only remedy being to
  re-authorize the workers. This has been fixed. If this bug was previously hit,
  in some specific cases updating only the worker to 0.12.3 will fix it;
  otherwise reauthorization will be necessary.

## 0.12.2 (2023/04/04)

### Security

* Boundary now uses Go 1.19.8 to address CVE-2023-24536. See the
  [Go announcement](https://groups.google.com/g/golang-announce/c/Xdv6JL9ENs8) for
  more details.

## 0.12.1 (2023/03/13)

### Bug Fixes

* cli: Fix fallback parsing of un-typed credentials for `boundary connect`.
  When using a vault credential library with no credential type set, boundary
  will perform a best effort attempt to parse any brokered credentials. If the
  credentials are successfully parsed, they can be used by the subprocess
  spawned when using the connect subcommands, i.e. `ssh` or `psql`. With the
  change to the vault credential library subtype, this fallback parsing would
  fail. Note that if the credential library has a credential type, by using
  `-credential-type` when creating the credential library, the credential was
  correctly parsed. This fallback parsing is now fixed, but in order to support
  older clients, credential libraries will need to be recreated with a
  credential type. [PR](https://github.com/hashicorp/boundary/pull/2989)
* ui: Fix credential library not saving correctly when trying to save it as a
  generic secrets type. ([PR](https://github.com/hashicorp/boundary-ui/pull/1640))
* sessions: Fix tofu token retrieval. ([PR](https://github.com/hashicorp/boundary/pull/3064))

## 0.12.0 (2023/01/24)

### Deprecations/Changes

* In Boundary 0.9.0, targets were updated to require a default port value. This
  had been the original intention; it was a mistake that it was optional.
  Unfortunately, due to a separate defect in the update verification logic for
  static hosts, it was possible for a host to be updated (but not created) with
  a port. This meant that targets could use ports attached to host addresses,
  which was not the intention and leads to confusing behavior across different
  installations. In this version, updating static hosts will no longer allow
  ports to be part of the address; when authorizing a session, any port on such
  a host will be ignored in favor of the default port on the target. In Boundary
  0.14.0, this will become an error instead. As a consequence, it means that the
  fallback logic for targets that did not have a default port defined is no
  longer in service; all targets must now have a default port defined.
* With the introduction of `vault-ssh-certificate` credential libraries, the
  `vault` credential library subtype is being renamed to `vault-generic` to
  denote it as a credential library that can be used in a generalized way to
  issue credentials from vault. Existing credential libraries with the
  subtype of `vault` will be updated to `vault-generic`. The subtype of
  `vault` will still be accepted as a valid subtype in API requests to the
  credential libraries endpoints, but is deprecated. Instead `vault-generic`
  should be used. In addition the `boundary credential-libraries create
  vault` and `boundary credential-libraries update vault` subcommands will
  still function, but are deprecated. Instead `boundary credential-libraries
  create vault-generic` and `boundary credential-libraries update
  vault-generic` should be used. Also note that any credential library created
  using the subtype of `vault`, either via the API or via the deprecated
  subcommand, will have the subtype set to `vault-generic`. The deprecated
  subtype and subcommands will be removed in boundary 0.14.0, at which point
  `vault-generic` must be used.
* In Boundary 0.1.8 using the `-format=json` option with the cli would provide
  a `status_code` for successful API requests from the cli. However, in the
  case where an error was returned, the JSON would use `status` instead. This
  inconsistency has been fixed, with `status_code` being used in both cases.
  For error cases `status` will still be populated, but is deprecated and will
  be removed in 0.14.0.

### New and Improved

* Direct Address Targets: You can now set an address directly on a target,
  bypassing the need for host catalogs, host sets and hosts.
  ([PR](https://github.com/hashicorp/boundary/pull/2613))
* Custom Response Headers: Adds ability to set api and ui response headers based
  on status code. Includes default secure CSP and other headers.
  ([PR](https://github.com/hashicorp/boundary/pull/2587))
* metrics: Adds accepted connections and closed connections counters to keep track
  downstream connections for worker and controller servers.
  ([PR](https://github.com/hashicorp/boundary/pull/2668))
* Egress and Ingress worker filters: The target `worker_filter` field has been deprecated and
 replaced with egress and ingress worker filters. Egress worker filters determine which workers are
 used to access targets. Ingress worker filters (HCP Boundary only) determine which workers are
 used to connect with a client to initiate a session. ([PR](https://github.com/hashicorp/boundary/pull/2654))
* Multi-Hop Sessions (HCP Boundary only): Multi-hop PKI workers can communicate with each other to serve
 2 primary purposes: authentication and session proxying. This results in the ability to chain
 multiple workers together to access services hidden under layers of network security. Multi-hop
 workers can also establish a TCP session through multiple workers, with the ability to reverse
 proxy and establish a connection.
* Vault SSH certificate credential library: A new credential library that uses
  the vault ssh secret engine to generate ssh private key and certificates. The
  library can be used as an injected application credential source for targets
  that support credential injection. ([PR](https://github.com/hashicorp/boundary/pull/2860))
* ui: Add support for managed groups in add-principals list.
  ([PR](https://github.com/hashicorp/boundary-ui/pull/1548))

### Bug Fixes

* plugins: Ignore `SIGHUP` sent to parent process; some init systems, notably
  `dumb-init`, would pass them along to the child processes and cause the
  plugin to exit ([PR](https://github.com/hashicorp/boundary/pull/2677))
* data warehouse: Fix bug that caused credential dimensions to not get
    associated with session facts ([PR](https://github.com/hashicorp/boundary/pull/2787)).
* sessions: Fix two authorizeSession race conditions in handleProxy. ([PR](https://github.com/hashicorp/boundary/pull/2795))
* cli: When using `-format=json` the JSON was inconsistent in how it reported
  status codes. In successful cases it would use `status_code`, but in error
  cases it would use `status`. Now `status_code` is used in both cases. In
  error cases `status` is still populated, see the deprecations above for
  more details. ([PR](https://github.com/hashicorp/boundary/pull/2887))
* database: Add job that automatically cleans up completed runs in the `job_run` table.
  ([PR](https://github.com/hashicorp/boundary/pull/2866))
* core: Linux packages now have vendor label and set the default label to HashiCorp.
  This fix is implemented for any future releases, but will not be updated for historical releases.

## 0.11.2 (2022/12/09)

### Security

* Boundary now uses Go 1.19.4 to address security vulnerability (CVE-2022-41717) See the
  [Go announcement](https://groups.google.com/g/golang-announce/c/L_3rmdT0BMU) for
  more details.

## 0.11.1 (2022/11/30)

### New and Improved

* Vault Parameter Templating: In `vault` credential libraries, the paths and any
  POST bodies can contain templated parameters using Go template syntax (similar
  to Consul-Template). The following template parameters are supported (note
  that account values are tied to the account associated with the token making
  the call):
    * `{{ .User.Id }}`: the user's ID
    * `{{ .User.Name }}`: the user's name (from the user resource)
    * `{{ .User.FullName }}`: the user's name (from the account corresponding to
    the primary auth method in the user's scope; this may not be populated or
    maybe different than the account name in the template)
    * `{{ .User.Email }}`: the user's email address (same caveat as `FullName`)
    * `{{ .Account.Id }}`: the account's ID
    * `{{ .Account.Name }}`: the account's name (from the account resource)
    * `{{ .Account.LoginName }}`: the account's login name (if used by that type
    of account)
    * `{{ .Account.Subject }}`: the account's subject (if used by that type
    of account)
    * `{{ .Account.Email }}`: the account's email (if used by that type
    of account)

    Additionally, there is currently a single function that strips the rest of a
    string after a specified substring; this is useful for pulling an user/account name from an email address. In the following example it uses the account email can be any other parameter:

    * `{{ truncateFrom .Account.Email "@" }}`: this would turn `foo@example.com` into `foo`
* Per-scope key lifecycle management: You can now manage the lifecycles of both Key
  Encryption Keys (KEKs) and Data Encryption Keys (DEKs) using the new key rotation
  and key version destruction functionality. To learn more about this new feature,
  refer to the
  [documentation](https://developer.hashicorp.com/boundary/docs/concepts/security/data-encryption).

  Upgrade notice: If the Database purpose DEK for a scope is destroyed, you must use
  the API to cancel any sessions that predate the upgrade.
  ([PR](https://github.com/hashicorp/boundary/pull/2477))
* session: The amount of bytes received and transmitted over a session
  is now recorded and persisted. ([PR](https://github.com/hashicorp/boundary/pull/2503))

### Bug Fixes

* accounts: Deleted auth accounts would still show up as being associated with a
  User when reading the User
  ([PR](https://github.com/hashicorp/boundary/pull/2528))
* sessions: Fix workers not being in random order when returned to clients at
  `authorize-session` time, which could allow one worker to bear the majority of
  sessions ([PR](https://github.com/hashicorp/boundary/pull/2544))
* workers: In some error conditions when sending status to controllers, errors
  could be written to stdout along with a message that they could not
  successfully be evented instead of being written to the event log
  ([PR](https://github.com/hashicorp/boundary/pull/2544))
* workers: Fixed a panic that can happen in certain situations
  ([PR](https://github.com/hashicorp/boundary/pull/2553))
* sessions: Fixed a panic in a controller when a worker is deleted while
  sessions are ongoing ([PR](https://github.com/hashicorp/boundary/pull/2612))
* sessions: Fixed a panic in a worker when a user with an active
  session is deleted ([PR](https://github.com/hashicorp/boundary/pull/2629))
* sessions: Fixed a bug where reading a session after its associated project
  had been deleted would result in an error
  ([PR](https://github.com/hashicorp/boundary/pull/2615))
* config: Fixed a bug where supplying multiple KMS blocks with the same purpose
  would silently ignore all but the last block
  ([PR](https://github.com/hashicorp/boundary/pull/2639))

### Deprecations/Changes

* In order to standardize on the templating format, [templates in
  grants](https://developer.hashicorp.com/boundary/docs/concepts/security/permissions/permission-grant-formats#templates)
  now are documented to use the new capitalization and format; however, the
  previous style will continue to work.

## 0.11.0 (2022/09/27)

### Known Issues

* PKI workers in past versions did not store a prior encryption key, and a bug
  prior to 0.11.0 meant that auth rotations could happen more frequently than
  expected. This could cause some race issues around rotation time. However,
  there was another issue where a past worker authentication record could be
  looked up for some operations instead of the current one, made more likely by
  the too-frequent rotations. In 0.11.0 we attempt to ensure that the record
  that remains on upgrade is the most current one, but it is possible that the
  wrong one is chosen, leading to a failure for the worker to authenticate or
  for some operations to consistently fail. In this case, the worker will need
  to be deleted and re-authorized. We apologize for any issues this causes and
  this should be remedied going forward.

### Bug Fixes

* scopes: Organizations could be prevented from being deleted if some resources
  remained ([PR](https://github.com/hashicorp/boundary/pull/2465))
* workers: Authentication rotation could occur prior to the expected time
  ([PR](https://github.com/hashicorp/boundary/pull/2484))
* workers: When looking up worker authentication records, an old record could be
  returned instead of the new one, leading to errors for encryption or
  decryption operations ([PR](https://github.com/hashicorp/boundary/pull/2495))

### New and Improved

* vault: (HCP Boundary only): Private Vault clusters can be used with HCP Boundary by using PKI workers
  deployed in the same network as a private cluster. Tags are used to control which PKI workers can manage private Vault
  requests by specifying a `worker_filter` attribute when configuring a Vault credential store.
* credentials: There is now a `json` credential type supported by `static`
  credential stores that allows submitting a generic JSON object to Boundary for
  use with credential brokering workflows
  ([PR](https://github.com/hashicorp/boundary/pull/2423))
* ui: Add support for worker management
  ([PR](https://github.com/hashicorp/boundary-ui/pull/1229))
* ui: Add support for PKI worker registration
  ([PR](https://github.com/hashicorp/boundary-ui/pull/1244))
* ui: Add support for Static Credential Stores
  ([PR](https://github.com/hashicorp/boundary-ui/pull/1193))
* ui: Add support for Username & Password Credentials
  ([PR](https://github.com/hashicorp/boundary-ui/pull/1205))
* ui: Add support for Username & Key Pair Credentials
  ([PR](https://github.com/hashicorp/boundary-ui/pull/1266))
* ui (HCP Boundary only): SSH Target creation along with injected application
  credential support ([PR](https://github.com/hashicorp/boundary-ui/pull/1027))
* ui (HCP Boundary only): Update vault credential stores to support private
  vault access ([PR](https://github.com/hashicorp/boundary-ui/pull/1318))
* ui: Improve quick setup wizard onboarding guide resource names
  ([PR](https://github.com/hashicorp/boundary-ui/pull/1328))
* ui: Updates to host catalog and host set forms and “Learn More” links
  ([PR](https://github.com/hashicorp/boundary-ui/pull/1342))
* workers: Added the ability to read and reinitialize the Worker certificate
  authority ([PR1](https://github.com/hashicorp/boundary/pull/2312),
  [PR2](https://github.com/hashicorp/boundary/pull/2387))
* workers: Return the worker Boundary binary version on worker list and read
  ([PR](https://github.com/hashicorp/boundary/pull/2377))
* workers: Addition of worker graceful shutdown, triggered by an initial
  `SIGINT` or `SIGTERM` ([PR](https://github.com/hashicorp/boundary/pull/2455))
* workers: Retain one previous encryption/decryption key after authentication
  rotation ([PR](https://github.com/hashicorp/boundary/pull/2495))

### Deprecations/Changes

* In 0.5.0, the `add-host-sets`, `remove-host-sets`, and `set-host-sets` actions
  on targets were deprecated in favor of `add-host-sources`,
  `remove-host-sources`, and `set-host-sources`. Originally these actions and
  API calls were to be removed in 0.6, but this was delayed to give extra time
  for clients to switch over. This has now been fully switched over. A database
  migration will modify any grants in roles to have the new actions. This same
  changeover has been made for `add-/remove-/set-credential-libraries` to
  `add-/remove-/set-credential-sources`, although those actions would only be in
  grant strings in very rare circumstances as the `-sources` actions replaced
  the `-libraries` actions very quickly.
  ([PR](https://github.com/hashicorp/boundary/pull/2393))

## 0.10.5 (2022/09/13)

### Known Issues

* There is bug that prevents deleting an org in some circumstances. This can be
  worked around by first deleting all projects in the org, then deleting the
  org. This will be fixed in 0.11.0.

### Bug Fixes

* grants: Properly resolve "only self" for permissions. When generating
  permissions from grants, if a single grant was limited only to a set of "self"
  actions and that was the last grant parsed (which would be semi-random
  depending on a number of factors), the overall set of permissions would be
  marked as only-self. This would result in the generated permissions being more
  limiting then they should be based on the grants. This only impacts the
  sessions list endpoint. It would result in users that have been granted access
  to list other user's sessions to be unable to see these sessions in the list
  results ([PR](https://github.com/hashicorp/boundary/pull/2448)).

## 0.10.4 (2022/09/13)

### Known Issues

* There is bug that prevents deleting an org in some circumstances. This can be
  worked around by first deleting all projects in the org, then deleting the
  org. This will be fixed in 0.11.0.

### New and Improved

* Controller-led worker authorization: This is a second authorization option for
  the workers using PKI-based authentication that was introduced in Boundary
  0.10.0. In 0.10.0, the only mode available was "worker-led", in which a worker
  generates an authorization request which can be submitted to a controller to
  authorize the worker. With this new controller-led flow, a worker can be
  created via the controller API first and return a one-time-use authorization
  token. This token can then be made available to the worker at startup time via
  its configuration file, env var, or a file with the value. If the worker is
  not authorized and this token is provided, it will use the token to authorize
  itself to the controller and set up PKI-based authentication.
  ([PR](https://github.com/hashicorp/boundary/pull/2413))
* Initial upstreams reloading on `SIGHUP`: Workers will now re-read the
  `initial_upstreams` value from the configuration file when given a SIGHUP.
  This allows a worker to reconnect to controllers if the full set of
  controllers has been changed over at the same time, without having to restart
  the worker. ([PR](https://github.com/hashicorp/boundary/pull/2417))
* Database URL reloading on `SIGHUP`: Controllers will now re-read the database
    url value from the configuration file when given a SIGHUP. This is
    particularly useful for allowing database credentials to rotate and
    signaling the controller to use the new credentials without the need for a
    restart. ([PR](https://github.com/hashicorp/boundary/pull/2422))
* Additional improvements to response time for listing sessions and targets
    ([PR](https://github.com/hashicorp/boundary/pull/2342)).

### Bug Fixes

* aws host catalog: Fix an issue where the request to list hosts could timeout
  on a large number of hosts
  ([Issue](https://github.com/hashicorp/boundary/issues/2224),
  [PR](https://github.com/hashicorp/boundary-plugin-host-aws/pull/17))
* aws host catalog: Fix an issue where filters could become unreadable in the UI
  if only one filter was created and was set by the CLI or directly via the API
  ([PR1](https://github.com/hashicorp/boundary/pull/2376),
  [PR2](https://github.com/hashicorp/boundary-plugin-host-aws/pull/16))
* aws host catalog: Use provided region for IAM calls in addition to EC2
  ([Issue](https://github.com/hashicorp/boundary/issues/2233),
  [PR](https://github.com/hashicorp/boundary-plugin-host-aws/pull/18))
* azure host catalog: Fix hosts not being found depending on the exact filter
  used because different filters return values with different casing
  ([PR](https://github.com/hashicorp/boundary-plugin-host-azure/pull/8))
* sessions: Fix an issue where sessions could not have more than one connection
  ([Issue](https://github.com/hashicorp/boundary/issues/2362),
  [PR](https://github.com/hashicorp/boundary/pull/2369))
* workers: Fix repeating error in logs when connected to HCP Boundary about an
  unimplemented HcpbWorkers call
  ([PR](https://github.com/hashicorp/boundary/pull/2361))
* workers: Fix a panic that could occur when `workers:create:worker-led` (e.g.
  via `boundary workers create worker-led`) was given an invalid token
  ([PR](https://github.com/hashicorp/boundary/pull/2388))
* workers: Add the ability to set API-based worker tags via the CLI
  ([PR](https://github.com/hashicorp/boundary/pull/2266))
* vault: Correctly handle Vault credential stores and libraries that are linked
  to an expired Vault token
  ([Issue](https://github.com/hashicorp/boundary/issues/2179),
  [PR](https://github.com/hashicorp/boundary/pull/2399))

## 0.10.3 (2022/08/30)

### Known Issues

* There is bug that prevents deleting an org in some circumstances. This can be
  worked around by first deleting all projects in the org, then deleting the
  org. This will be fixed in 0.11.0.

### Bug Fixes

* db: Fix an issue with migrations failing due to not updating the project_id
  value for the host plugin set
  ([Issue](https://github.com/hashicorp/boundary/issues/2349#issuecomment-1229953874),
  [PR](https://github.com/hashicorp/boundary/pull/2407)).

## 0.10.2 (2022/08/23)

### Known Issues

* There is bug that prevents deleting an org in some circumstances. This can be
  worked around by first deleting all projects in the org, then deleting the
  org. This will be fixed in 0.11.0.

### Security

* Fix security vulnerability CVE-2022-36130: Boundary up to 0.10.1 did not
  properly perform data integrity checks to ensure that host-set and
  credential-source resources being added to a target were associated with the
  same scope as the target. This could allow privilege escalation via allowing a
  user able to modify a target to provide connections to unintended hosts.
  [[HCSEC-2022-17](https://discuss.hashicorp.com/t/hcsec-2022017-boundary-allowed-access-to-host-sets-and-credential-sources-for-authorized-users-of-another-scope/43493)]

## 0.10.1 (2022/08/11)

### Bug Fixes

* db: Fix an issue with migrations affecting clusters that contain credential
  libraries or static credentials.
  ([Issue](https://github.com/hashicorp/boundary/issues/2349)),
  ([PR](https://github.com/hashicorp/boundary/pull/2351)).
* managed groups: Fix an issue where the `filter` field is not sent by admin UI
  ([PR](https://github.com/hashicorp/boundary-ui/pull/1238)).
* host sets: Fix an issue causing host sets to not display in UI when using the
  aws plugin ([PR](https://github.com/hashicorp/boundary-ui/pull/1251))
* plugins: Fixes regression from 0.9.0 causing a failure to start when using
  multiple KMS blocks of the same type
  ([PR1](https://github.com/hashicorp/go-secure-stdlib/pull/43),
  [PR2](https://github.com/hashicorp/boundary/pull/2346))
* cli: Fixed errors related to URL detection when passing in `-attr` or
  `-secret` values that contained colons
  ([PR](https://github.com/hashicorp/boundary/pull/2353))

## 0.10.0 (2022/08/10)

### Known Issues

* Migration to this version may fail if the cluster contains credential
  libraries. This will be fixed shortly in 0.10.1.

### New and Improved

* `ssh` Target Type With Credential Injection (HCP Boundary only): Boundary has
  gained a new `ssh` target type. Using this type, username/password or SSH
  private key credentials can be sourced from `vault` credential libraries or
  `static` credentials and injected into the SSH session between a client and
  end host. This allows users to securely SSH to remote hosts while never being
  in possession of a valid credential for that target host.
* SSH Private Key Credentials: There is now an `ssh_private_key` credential type
  that allows submitting a username/private key (and optional passphrase) to
  Boundary for use with credential injection or brokering workflows.
* `boundary connect ssh` Credential Brokering Enhancements: we have extended
  support into the `boundary connect ssh` helper for brokered credentials of
  `ssh_private_key` type; the command will automatically pass the credentials to
  the `ssh` process ([PR](https://github.com/hashicorp/boundary/pull/2267)).
* `boundary authenticate`, `boundary accounts`: Enables use of `env://` and
  `file://` syntax to specify location of a password
  ([PR](https://github.com/hashicorp/boundary/pull/2325))

### Bug Fixes

* cli: Correctly cleanup plugins after exiting `boundary dev`, `boundary server`
  and `boundary database init`
  ([Issue](https://github.com/hashicorp/boundary/issues/2332),
  [PR](https://github.com/hashicorp/boundary/pull/2333)).
* `boundary accounts change-password`: Fixed being prompted for confirmation of
  the current password instead of the new one
  ([PR](https://github.com/hashicorp/boundary/pull/2325))

### Deprecations/Changes

* API Module: Changed the return types that reference interfaces into their
  expected typed definition. Type casting is only allowed against interface
  types, therefore to mitigate compiler errors please remove any type casting
  done against the return values.
  ([Issue](https://github.com/hashicorp/boundary/issues/2122),
  [PR](https://github.com/hashicorp/boundary/pull/2238))
* Targets: Rename Application credentials to Brokered credentials
  ([PR](https://github.com/hashicorp/boundary/pull/2260)).
* Host plugins: Plugin-type host catalogs/sets/hosts now use typed prefixes for
  any newly-created resources. Existing resources will not be affected.
  ([PR](https://github.com/hashicorp/boundary/pull/2256))
* Credential stores: Static-type credential stores/credentials now use typed
  prefixes for any newly-created resources. Existing resources will not be
  affected. ([PR](https://github.com/hashicorp/boundary/pull/2256))
* Change of behavior on `-token` flag in CLI: Passing a token this way can
  reveal the token to any user or service that can look at process information.
  This flag must now reference a file on disk or an env var. Direct usage of the
  `BOUNDARY_TOKEN` env var is also deprecated as it can show up in environment
  information; the `env://` format now supported by the `-token` flag causes the
  Boundary process to read it instead of the shell so is safer.
  ([PR](https://github.com/hashicorp/boundary/pull/2327))
* Change of behavior on `-password` flag in CLI: The same change made above for
  `-token` has also been applied to `-password` or, for supporting resource
  types, `-current-password` and `-new-password`.
  ([PR](https://github.com/hashicorp/boundary/pull/2327))

## 0.9.1 (2022/07/06)

### New and Improved

* `azure` host plugin: Support multiple MSI identities
  ([PR](https://github.com/hashicorp/go-kms-wrapping/pull/97))

### Bug Fixes

* scheduler: Fix regression causing controller names of less than 10 characters
  to fail to register jobs
  ([PR](https://github.com/hashicorp/boundary/pull/2226)).
* sessions: Fix an additional case from the changes in the 0.8.x series that
  could result in sessions never moving from `canceling` state to terminated.
  ([PR](https://github.com/hashicorp/boundary/pull/2229))
* The plugin execution_dir configuration parameter is now respected by kms plugins too
  ([PR](https://github.com/hashicorp/boundary/pull/2239)).

### Deprecations/Changes

* sessions: The default connect limit for new sessions changed from 1 to unlimited (-1).
  Specific connection limits is an advanced feature of Boundary and this setting is
  more friendly for new users.
  ([PR](https://github.com/hashicorp/boundary/pull/2234))

## 0.9.0 (2022/06/20)

### Known Issues

* If a controller's defined name in a configuration file is less than 10
  characters, errors may be seen on startup related to registration of jobs.
  This is a regression in this version and will be fixed in the next release.

### New and Improved

* PKI Workers: This release introduces a new worker type `pki` which
  authenticates to Boundary using a new certificate-based method, allowing for
  worker deployment without using a shared KMS.
* Credentials: This release introduces a new credential store type `static`,
  which simply takes in a user-supplied credential and stores it (encrypted)
  directly in Boundary. Currently, the `static` credential store can hold
  credentials of type `username_password`. These credentials can act as
  credential sources for targets, similar to credential libraries from the
  `vault` credential store, and thus can be brokered to users at session
  authorization time. ([PR](https://github.com/hashicorp/boundary/pull/2174))
* `boundary connect` Credential Brokering Integration: we have extended integration
  into the `boundary connect` helpers. A new `sshpass` style has been added to the
  `ssh` helper, when used, if the credential contains a username/password and `sshpass`
  is installed, the command will automatically pass the credentials to the `ssh` process.
  Additionally, the default `ssh` helper will now use the `username` of the brokered credential.
  ([PR](https://github.com/hashicorp/boundary/pull/2191)).
* controller: Improve response time for listing sessions.
  This also creates a new periodic job that will delete terminated
  sessions after 1 hour.
  See Deprecations/Changes for some additional details.
  ([PR](https://github.com/hashicorp/boundary/pull/2160)).
* event filtering: Change event filters to use lowercase and snake case for data
  elements like the rest of Boundary filters do.
* ui: Use include_terminated flag for listing sessions.
  ([PR](https://github.com/hashicorp/boundary-ui/pull/1126)).
* ui: Add Quick Setup onboarding guide.
  ([PR](https://github.com/hashicorp/boundary-ui/pull/1140)).

### Bug Fixes

* The plugin execution_dir configuration parameter is now respected.
  ([PR](https://github.com/hashicorp/boundary/pull/2183)).
* ui: Fix Users page not updating fields correctly.
  ([PR](https://github.com/hashicorp/boundary-ui/pull/1105)).

### Deprecations/Changes

* Targets: Removes support for `credential libraries` with respect to Target resources.
  The `library` `fields` and `actions` were deprecated in [Boundary 0.5.0](#050-20210802),
  please use `credential sources` instead. See changelog referenced above for
  more details ([PR](https://github.com/hashicorp/boundary/pull/1533)).
* Credential Libraries: The `user_password` credential type has been renamed to
  `username_password` to remove any inconsistency over what the credential type is.
  All existing `user_password` typed credential libraries will be migrated to
  `username_password` ([PR](https://github.com/hashicorp/boundary/pull/2154)).
* controller: Change the default behavior of the session list endpoint
  to no longer include sessions in a terminated state and introduces
  a new query parameter/cli flag to include the terminated sessions.
  This also removes the connection information from the list response.
  ([PR](https://github.com/hashicorp/boundary/pull/2160)).
* Anonymous user permissions: In order to reduce the risk of accidental and
  unintended granting of permissions to anonymous users, the permissions system
  now only allows certain actions on certain resources to be assigned to the
  anonymous user; currently these are the same permissions as assigned in
  Boundary's default role permissions. If other use-cases arise this list can be
  expanded. See [the
  documentation](https://www.boundaryproject.io/docs/concepts/security/permissions/assignable-permissions)
  for more details.

## 0.8.1 (2022/05/13)

### Bug Fixes

* controller: Do not shut down cluster listener when it receives an invalid
  packet ([Issue](https://github.com/hashicorp/boundary/issues/2072),
  [PR](https://github.com/hashicorp/boundary/pull/2073))
* session: update cancel_session() function to check for terminated state
  ([Issue](https://github.com/hashicorp/boundary/issues/2064),
  [PR](https://github.com/hashicorp/boundary/pull/2065))

## 0.8.0 (2022/05/03)

### New and Improved
* metrics: Provide metrics for controllers and workers
* controller: Add health endpoint ([PR](https://github.com/hashicorp/boundary/pull/1882))
* controller: Improve response time for listing sessions and targets.
  ([PR](https://github.com/hashicorp/boundary/pull/2049))
* ui: Add support for worker filters in targets
* ui: Add manual refresh button in sessions list
* Audit events are no longer a WIP ([PR](https://github.com/hashicorp/boundary/pull/2031)).

### Bug Fixes

* worker: create new error to prevent `event.newError: missing error: invalid
  parameter` and handle session cancel with no TOFU token
  ([Issue](https://github.com/hashicorp/boundary/issues/1902),
  [PR](https://github.com/hashicorp/boundary/pull/1929))
* controller: Reconcile DEKs with existing scopes
  ([Issue](https://github.com/hashicorp/boundary/issues/1856),
  [PR](https://github.com/hashicorp/boundary/pull/1976))
* controller: Fix for retrieving sessions that could result in incomplete
  results when there is a large number (10k+) of sessions.
  ([PR](https://github.com/hashicorp/boundary/pull/2049))
* session: update session state trigger to prevent transitions to invalid states
  ([Issue](https://github.com/hashicorp/boundary/issues/2040),
  [PR](https://github.com/hashicorp/boundary/pull/2046))

## 0.7.6 (2022/03/15)

### Bug Fixes

* sessions: Sessions and session connections have been refactored to better
isolate transactions and prevent resource contention that caused deadlocks.
([Issue](https://github.com/hashicorp/boundary/issues/1812),
  [PR](https://github.com/hashicorp/boundary/pull/1919))
* scheduler: Fix bug that causes erroneous logs when racing controllers
  attempted to run jobs
  ([Issue](https://github.com/hashicorp/boundary/issues/1903),
  [PR](https://github.com/hashicorp/boundary/pull/1914)).

## 0.7.5 (2022/02/17)

### New and Improved

* cli: Update authentication examples to remove password flag and make
  subcommend selection a bit clearer
  ([PR](https://github.com/hashicorp/boundary/pull/1835))
* Data Warehouse: Add addresses on plugin based hosts to the database warehouse.
  3 new dimension tables have been added including `wh_network_address_group`
  (which is now referenced by `wh_host_dimension`),
  `wh_network_address_dimension`, and `wh_network_address_group_membership`.
  ([PR](https://github.com/hashicorp/boundary/pull/1855))
* ui: Add support for dynamic host catalog. AWS and Azure plugin-based CRUD operations.

### Bug Fixes

* targets: Specifying a plugin based host id when authorizing a session
  now works. ([PR](https://github.com/hashicorp/boundary/pull/1853))
* targets: DNS names are now properly parsed when selecting an endpoint
  for authorizing a session.
  ([PR](https://github.com/hashicorp/boundary/pull/1849))
* hosts: Static hosts now include the host sets they are in.
  ([PR](https://github.com/hashicorp/boundary/pull/1828))

## 0.7.4 (2022/01/18)

### Deprecations/Changes

* In newly-created scopes, if default role creation is not disabled, the roles
  will now contain a grant to allow listing targets. This will still be subject
  to listing visibility rules, so only targets the user is granted some action
  on (such as `authorize-session`) will be returned.

### New and Improved

* config: The `description` field for workers now supports being set
  from environment variables or a file on disk
  ([PR](https://github.com/hashicorp/boundary/pull/1783))
* config: The `max_open_connections` field for the database field in controllers now supports being set
  from environment variables or a file on disk
  ([PR](https://github.com/hashicorp/boundary/pull/1776))
* config: The `execution_dir` field for plugins now supports being set from environment variables
  or a file on disk.([PR](https://github.com/hashicorp/boundary/pull/1772))
* config: Add support for reading worker controllers off of environment
  variables as well as files. ([PR](https://github.com/hashicorp/boundary/pull/1765))
* config: The `description` field for controllers now supports being set
  from environment variables or a file on disk
  ([PR](https://github.com/hashicorp/boundary/pull/1766))
* config: Add support for reading worker tags off of environment variables
  as well as files. ([PR](https://github.com/hashicorp/boundary/pull/1758))
* config: Add support for go-sockaddr templates to Worker and Controller
  addresses. ([PR](https://github.com/hashicorp/boundary/pull/1731))
* controllers/workers: Add client IP to inbound request information which is included in
  Boundary events ([PR](https://github.com/hashicorp/boundary/pull/1678))
* host: Plugin-based host catalogs will now schedule updates for all
  of its host sets when its attributes are updated.
  ([PR](https://github.com/hashicorp/boundary/pull/1736))
* scopes: Default roles in newly-created scopes now contain a grant to allow
  listing targets. ([PR](https://github.com/hashicorp/boundary/pull/1803))
* plugins/aws: AWS plugin based hosts now include DNS names in addition to the
  IP addresses they already provide.

### Bug Fixes
* session: Fix duplicate sessions and invalid session state transitions. ([PR](https://github.com/hashicorp/boundary/pull/1793))

## 0.7.3 (2021/12/16)

### Bug Fixes

* target: Fix permission bug which prevents the UI from being able to add and remove
  host sources on a target. ([PR](https://github.com/hashicorp/boundary/pull/1794))
* credential: Fix panic during credential issue when a nil secret is received. This can
  occur when using the Vault KV backend which returns a nil secret and no error if the
  secret does not exist. ([PR](https://github.com/hashicorp/boundary/pull/1798))

## 0.7.2 (2021/12/14)

### Security

* Boundary now uses Go 1.17.5 to address a security vulnerability (CVE-2021-44716) where
  an attacker can cause unbounded memory growth in a Go server accepting HTTP/2 requests.
  See the [Go announcement](https://groups.google.com/g/golang-announce/c/hcmEScgc00k) for
  more details. ([PR](https://github.com/hashicorp/boundary/pull/1789))

## 0.7.1 (2021/11/18)

### Bug Fixes

* db: Fix panic invoking the CLI on Windows. Some changes to how the binary is
  initialized resulted in running some functions on every startup that looked
  for some embedded files. However, Go's embed package does not use OS-specific
  path separators, so a mismatch between path separators caused a failure in the
  function. ([PR](https://github.com/hashicorp/boundary/pull/1733))

## 0.7.0 (2021/11/17)

### Deprecations/Changes

* tls: Boundary's support for TLS 1.0/1.1 on the API listener was broken. Rather
  than fix this, we are simply not supporting TLS 1.0/1.1 as they are insecure.

### New and Improved

* Boundary now supports dynamic discovery of host resources using our (currently
  internal) new plugin system. See the
  [documentation](https://www.boundaryproject.io/docs) for configuration
  instructions. Currently, only Azure and AWS are supported, but more providers
  will be following in future releases.
* workers: The existing worker connection replay prevention logic has been
  enhanced to be more robust against attackers that have decryption access to
  the shared `worker-auth` KMS key
  ([PR](https://github.com/hashicorp/boundary/pull/1641))

### Bug Fixes

* tls: Support TLS 1.2 for more clients. This was broken for some clients due to
  a missing mandated cipher suite of the HTTP/2 (`h2`) specification that could
  result in no shared cipher suites between the Boundary API listener and those
  clients. ([PR](https://github.com/hashicorp/boundary/pull/1637))
* vault: Fix credential store support when using Vault namespaces
  ([Issue](https://github.com/hashicorp/boundary/issues/1597),
  [PR](https://github.com/hashicorp/boundary/pull/1660))

## 0.6.2 (2021/09/27)

### Deprecations/Changes

* permissions: Fix bug in _Host Sets_ service that authenticated requests
  againist incorrect grant actions. This bug affects the _SetHosts_, _AddHosts_
  and _RemoveHosts_ paths that do not have wildcard (`*`) action grants.
  If affected, please update grant actions as follows:
* * `set-host-sets` -> `set-hosts`
* * `add-host-sets` -> `add-hosts`
* * `remove-host-sets` -> `remove-hosts`
  ([PR](https://github.com/hashicorp/boundary/pull/1549)).
* Removes support for the `auth-methods/<id>:authenticate:login` action that was
  deprecated in [Boundary 0.2.0](#020-20210414), please use
  `auth-methods/<id>:authenticate` instead.
  ([PR](https://github.com/hashicorp/boundary/pull/1534)).
* Removes support for the `credential` field within `auth-methods/<id>:authenticate`
  action. This field was deprecated in [Boundary 0.2.0](#020-20210414), please use
  `attributes` instead.
  ([PR](https://github.com/hashicorp/boundary/pull/1534)).

## 0.6.1 (2021/09/14)

### Bug Fixes

* grants: Fix issue where `credential-store`, `credential-library`, and
  `managed-group` would not be accepted as specific `type` values in grant
  strings. Also, fix authorized actions not showing `credential-store` values in
  project scope output. ([PR](https://github.com/hashicorp/boundary/pull/1524))
* actions: Fix `sessions` collection actions not being visible when reading a
  scope ([PR](https://github.com/hashicorp/boundary/pull/1527))
* credential stores: Fix credential stores not showing authorized collection
  actions ([PR](https://github.com/hashicorp/boundary/pull/1530))

## 0.6.0 (2021/09/03)

### New and Improved

* ui: Reflect user authorized actions in the UI:  users now see only actionable
  items for which they have permissions granted.
* ui: Icons refreshed for a friendlier look and feel.

### Bug Fixes

* controller: Fix issue with recursive listing across services when using the
  unauthenticated user (`u_anon`) with no token and the list was started in a
  scope where the user does not have permission
  ([PR](https://github.com/hashicorp/boundary/pull/1478))
* grants: Fix grant format `type=<type>;output_fields=<fields>` with no action
  specified. In some code paths this format would trigger an error when
  validating even though it is correctly handled within the ACL code.
  ([PR](https://github.com/hashicorp/boundary/pull/1474))
* targets: Fix panic when using `boundary targets authorize-session`
  ([Issue](https://github.com/hashicorp/boundary/issues/1488),
  [PR](https://github.com/hashicorp/boundary/pull/1496))

## 0.5.1 (2021/08/16)

### New and Improved

* Data Warehouse: Add OIDC auth method and accounts to the database warehouse.
  Four new columns have been added to the `wh_user_dimension` table:
  `auth_method_external_id`, `auth_account_external_id`,
  `auth_account_full_name`, and `auth_account_email`.
  ([PR](https://github.com/hashicorp/boundary/pull/1455))

### Bug Fixes

* events: Fix panic when using the `hclog-text` event's format.
  ([PR](https://github.com/hashicorp/boundary/pull/1456))
* oidc managed groups: Allow colons in selector paths
  ([PR](https://github.com/hashicorp/boundary/pull/1453))

## 0.5.0 (2021/08/02)

### Deprecations/Changes

* With respect to Target resources, two naming changes are taking place. Note
  that these are not affecting the resources themselves, only the fields on
  Target resources that map them to targets:
* * _Credential Libraries_: In Target definitions, the field referring to
    attached credential libraries is being renamed to the more abstract
    _credential sources_. In the future Boundary will gain the ability to
    internally store static credentials that are not generated or fetched
    dynamically, and the _sources_ terminology better reflects that the IDs
    provided are a source of credentials, whether via dynamic generation or via
    the credentials themselves. This will allow a paradigm similar to
    `principals` with roles, where the principal IDs can be a users, groups, and
    managed groups, rather than having them split out, and should result in an
    easier user experience once those features roll out compared to having
    separate flags and fields. In this 0.5 release the Boundary CLI has gained
    parallel `application-credential-source` flags to the existing
    `application-credential-library` flags, as well as `boundary targets
    add/remove/set-credential-sources` commands that parallel `boundary targets
    add/remove/set-credential-libraries` commands. This parallelism extends to
    the API actions and the grants system. In 0.6, the _library_ versions of
    these commands, flags, and actions will be removed.
* * _Host Sets_: Similarly, in Target definitions, the field referring to
    attached host sets is being renamed to the more abstract _host sources_. In
    the future Boundary will allow attaching some host types directly, and
    possibly other mechanisms for gathering hosts for targets, so the _sources_
    terminology better reflects that the IDs provided are a source of hosts,
    whether via sets or via the hosts themselves. Like with credential sources,
    in this 0.5 release the Boundary CLI and API have gained parallel API
    actions and fields, and the _set_ versions of these will be removed in 0.6.

### New and Improved

* OIDC Accounts: When performing a `read` on an `oidc` type account, the
  original token and userinfo claims are provided in the output. This can make
  it significantly easier to write filters to create [managed
  groups](https://www.boundaryproject.io/docs/concepts/filtering/oidc-managed-groups).
  ([PR](https://github.com/hashicorp/boundary/pull/1419))
* Controllers will now mark connections as closed in the database if the worker
  has not reported its status; this can be seen as the controller counterpart to
  the worker-side session cleanup functionality released in 0.4.0. As with the
  worker, the timeout for this behavior is 15s.
* Workers will shut down connections gracefully upon shutdown of the worker,
  both closing the connection and sending a request to mark the connection as
  closed in the database.
* Pressing CTRL-C (or sending a SIGINT) when Boundary is already shutting
  down due to a CTRL-C or interrupt will now cause Boundary to immediately shut
  down non-gracefully. This may leave various parts of the Boundary deployment
  (namely sessions or connections) in an inconsistent state.

* Events: Boundary has moved from writing hclog entries to emitting events.
  There are four types of Boundary events: `error`, `system`, `observation` and
  `audit`. All events are emitted as
  [cloudevents](https://github.com/cloudevents/spec/blob/v1.0.1/spec.md) and we
  support both a `cloudevents-json` format and custom Boundary
  `cloudevents-text` format.

  **Notes**:
  * There are still a few lingering hclog bits within Boundary. If you wish to
    only output json from Boundary logging/events then you should specify both
    `"-log-format json"` and `"-event-format cloudevents-json"` when starting
    Boundary.
  * Filtering events: hclog log levels have been replaced by optional sets
    of allow and deny event
    [filters](https://www.boundaryproject.io/docs/concepts/filtering) which are
    specified via configuration, or in the case of "boundary dev" there are new
    new cmd flags.
  * Observation events are MVP and contain a minimal set of observations about a
    request. Observations are aggregated for each request, so only one
    observation event will be emitted per request. We anticipate that a rich set
    of aggregate data about each request will be developed over time.
  * Audit events are a WIP and will only be emitted if they are both enabled
    and the env var `BOUNDARY_DEVELOPER_ENABLE_EVENTS` equals true.  We
    anticipate many changes for audit events before they are generally available
    including what data is included and different options for
    redacting/encrypting that data.


  PRs:
    [hclog json,text formats](https://github.com/hashicorp/boundary/pull/1440),
    [log adapters](https://github.com/hashicorp/boundary/pull/1434),
    [unneeded log deps](https://github.com/hashicorp/boundary/pull/1433),
    [update eventlogger](https://github.com/hashicorp/boundary/pull/1411),
    [convert from hclog to events](https://github.com/hashicorp/boundary/pull/1409),
    [event filtering](https://github.com/hashicorp/boundary/pull/1404),
    [cloudevents node](https://github.com/hashicorp/boundary/pull/1390),
    [system events](https://github.com/hashicorp/boundary/pull/1360),
    [convert errors to events](https://github.com/hashicorp/boundary/pull/1358),
    [integrate events into servers](https://github.com/hashicorp/boundary/pull/1355),
    [event pkg name](https://github.com/hashicorp/boundary/pull/1284),
    [events using ctx](https://github.com/hashicorp/boundary/pull/1277),
    [add eventer](https://github.com/hashicorp/boundary/pull/1276),
    [and base event types](https://github.com/hashicorp/boundary/pull/1275)
### Bug Fixes

* config: Fix error when populating all `kms` purposes in separate blocks (as
  well as the error message)
  ([Issue](https://github.com/hashicorp/boundary/issues/1305),
  [PR](https://github.com/hashicorp/boundary/pull/1384))
* server: Fix panic on worker startup failure when the server was not also
  configured as a controller
  ([PR](https://github.com/hashicorp/boundary/pull/1432))

### New and Improved

* docker: Add support for muti-arch docker images (amd64/arm64) via Docker buildx

## 0.4.0 (2021/06/29)

### New and Improved

* Credential Stores: This release introduces Credential Stores, with the first
  implementation targeting Vault. A credential store can be created that accepts
  a Vault periodic token (which it will keep refreshed) and connection
  information allowing it to make requests to Vault.
* Credential Libraries: This release introduces Credential Libraries, with the
  first implementation targeting Vault. Credential libraries describe how to
  make a request to fetch a credential from the credential store. The first
  credential library is the `generic` type that takes in a user-defined request
  body to send to Vault and thus can work for any type of Vault secrets engine.
  When a credential library is used to fetch a credential, if the credential
  contains a lease, Boundary will keep the credential refreshed, and revoke the
  credential when the session that requested it is finished.
* Credential Brokering: Credential libraries can be attached to targets; when a
  session is authorized against that target, a credential will be fetched from
  the library that is then relayed to the client. The client can then use this
  information to make a connection, allowing them to gain the benefit of dynamic
  credential generation from Vault, but without needing their own Vault
  login/token (see NOTE below).
* `boundary connect` Credential Brokering Integration: Additionally, we have
  started integration into the `boundary connect` helpers, starting in this
  release with the Postgres helper; if the credential contains a
  username/password and `boundary connect postgres` is the helper being used,
  the command will automatically pass the credentials to the `psql` process.
* The worker will now close any existing proxy connections it is handling when
  it cannot make a status request to the controller. The timeout for this
  behavior is currently 15 seconds.

NOTE: When using credential brokering, remember that if the user can connect
directly to the end resource, they can use the brokered username and password
via that direct connection to skip Boundary. This isn't any different from
normal Boundary behavior (if a user can directly connect, they can bypass
Boundary) but it's worth repeating.

### Bug Fixes

* scheduler: removes a Postgres check constraint, on the length of the controller name,
  causing an error when the scheduler attempts to run jobs
  ([Issue](https://github.com/hashicorp/boundary/issues/1309),
  [PR](https://github.com/hashicorp/boundary/pull/1310)).
* Docker: update entrypoint script to handle more Boundary subcommands for
  better UX

## 0.3.0 (2021/06/08)

### Deprecations/Changes

* `password` account IDs: When the `oidc` auth method came out, accounts were
  given the prefix `acctoidc`. Unfortunately, accounts in the `password` method
  were using `apw`...oops. We're standardizing on `acct` and have updated the
  `password` method to generate new IDs with `acctpw` prefixes.
  Previously-generated prefixes will continue to work.

### New and Improved

* oidc: The new Managed Groups feature allows groups of accounts to be created
  based on an authenticating user's JWT or User Info data. This data uses the
  same filtering syntax found elsewhere in Boundary to provide a rich way to
  specify the criteria for group membership. Once defined, authenticated users
  are added to or removed from these groups as appropriateds each time they
  authenticate. These groups are treated like other role principals and can be
  added to roles to provide grants to users.
* dev: Predictable IDs in `boundary dev` mode now extend to the accounts created
  in the default `password` and `oidc` auth methods.
* mlock: Add a Docker entrypoint script and modify Dockerfiles to handle mlock
  in a fashion similar to Vault
  ([PR](https://github.com/hashicorp/boundary/pull/1269))

## 0.2.3 (2021/05/21)

### Deprecations/Changes

* The behavior when `cors_enabled` is not specified for a listener is changing
  to be equivalent to a `cors_allowed_origins` value of `*`; that is, accept all
  origins. This allows Boundary, by default, to have the admin UI and desktop
  client work without further specification of origins by the operator. This is
  only affecting default behavior; if `cors_enabled` is explicitly set to
  `true`, the behavior will be the same as before. This had been changed in
  v0.2.1 due to a bug found in v0.2.0 that caused all origins to always be
  allowed, but fixing that bug exposed that the default behavior was difficult
  for users to configure to simply get up and running.
* If a `cancel` operation is run on a session already in a canceling or
  terminated state, a `200` and the session information will be returned instead
  of an error.

### New and Improved

* sessions: Return a `200` and session information when canceling an
  already-canceled or terminated session
  ([PR](https://github.com/hashicorp/boundary/pull/1243))

### Bug Fixes

* cors: Change the default allowed origins when `cors_enabled` is not specified
  to be `*`. ([PR](https://github.com/hashicorp/boundary/pull/1249))

## 0.2.2 (2021/05/17)

### New and Improved

* Inline OIDC authentication flow:  when the OIDC authentication flow succeeds,
  the third-party provider browser window is automatically closed and the user
  is returned to the admin UI.

### Bug Fixes

* oidc: If provider returns an `aud` claim as a `string` or `[]string`,
  Boundary will properly parse the claims JSON.
  ([Issue](https://github.com/hashicorp/cap/issues/37),
  [PR](https://github.com/hashicorp/boundary/pull/1231))
* sessions: Clean up connections that are dangling after a worker dies (is
  restarted, powered off, etc.) This fixes some cases where a session never goes
  to `terminated` state because connections are not properly marked closed.
  ([Issue 1](https://github.com/hashicorp/boundary/issues/894), [Issue
  2](https://github.com/hashicorp/boundary/issues/1055),
  [PR](https://github.com/hashicorp/boundary/pull/1220))
* sessions: Add some missing API-level checks when session cancellation was
  requested. It's much easier than interpreting the domain-level check failures.
  ([PR](https://github.com/hashicorp/boundary/pull/1223))
* authenticate: When authenticating with OIDC and `json` format output, the
  command will no longer print out a notice that it's opening your web browser
  ([Issue](https://github.com/hashicorp/boundary/issues/1193),
  [PR](https://github.com/hashicorp/boundary/pull/1213))

## 0.2.1 (2021/05/05)

### Deprecations/Changes

* API `delete` actions now result in a `204` status code and no body when
  successful. This was not the case previously due to a technical limitation
  which has now been solved.
* When using a `delete` command within the CLI we now either show success or
  treat the `404` error the same as any other `404` error, that is, it results
  in a non-zero status code and an error message. This makes `delete` actions
  behave the same as other commands, all of which pass through errors to the
  CLI. Given `-format json` capability, it's relatively easy to perform a check
  to see whether an error was `404` or something else from within scripts, in
  conjunction with checking that the returned status code matches the API error
  status code (`1`).
* When outputting from the CLI in JSON format, the resource information under
  `item` or `items` (depending on the action) now exactly matches the JSON sent
  across the wire by the controller, as opposed to matching the Go SDK
  representation which could result in some extra fields being shown or fields
  having Go-specific types. This includes `delete` actions which previously
  would show an object indicating existence, but now show no `item` on success
  or the API's `404` error.
* Permissions in new scope default roles have been updated to include support
  for `list`, `read:self`, and `delete:self` on `auth-token` resources. This
  allows a user to list and manage their own authentication tokens. (As is the
  case with other resources, `list` will still be limited to returning tokens on
  which the user has authorization to perform actions, so granting this
  capability does not automatically give user the ability to list other users'
  authentication tokens.)

### New and Improved

* permissions: Improving upon the work put into 0.2.0 to limit the fields that
  are returned when listing as the anonymous user, grants now support a new
  `output_fields` section. This takes in a comma-delimited (or in JSON format,
  array) set of values that correspond to the JSON fields returned from an API
  call (for listing, this will be applied to each resource under the `items`
  field). If specified for a given ID or resource type (and scoped to specific
  actions, if included), only the given values will be returned in the output.
  If no `output_fields` are specified, the defaults are used. For authenticated
  users this defaults to all fields; for `u_anon` this defaults to the fields
  useful for navigating to and authenticating to the system. In either case,
  this is overridable. See the [permissions
  documentation](https://www.boundaryproject.io/docs/concepts/security/permissions)
  for more information on why and when to use this. This currently only applies
  to top-level fields in the response.
* cli/api/sdk: Add support to request additional OIDC claims scope values from
  the OIDC provider when making an authentication request.
  ([PR](https://github.com/hashicorp/boundary/pull/1175)).

  By default, Boundary only requests the "openid" claims scope value. Many
  providers, like Okta and Auth0 for example, will not return the standard claims
  of email and name when you request the default claims scope (openid).

  Boundary uses the standard email and name claims to populate an OIDC
  account's `Email` and `FullName` attributes. If you'd like these account
  attributes populated, you'll need to reference your OIDC provider's documentation
  to learn which claims scopes are required to have these claims returned during
  the authentication process.

  Boundary now provides a new OIDC auth method parameter `claims_scopes` which
  allows you to add multiple additional claims scope values to an OIDC auth
  method configuration.

  For information on claims scope values see: [Scope Claims in the OIDC
  specification](https://openid.net/specs/openid-connect-core-1_0.html#ScopeClaims)

* cli: Match JSON format output with the across-the-wire API JSON format
  ([PR](https://github.com/hashicorp/boundary/pull/1155))
* api: Return `204` instead of an empty object on successful `delete` operations
  ([PR](https://github.com/hashicorp/boundary/pull/1155))
* actions: The new `no-op` action allows a grant to be given to a principals
  without conveying any actionable result. Since resources do not appear in list
  results if the principal has no actions granted on that resource, this can be
  used to allow principals to see values in list results without also giving
  `read` or other capabilities on the resources. The default scope permissions
  have been updated to convey `no-op,list` instead of `read,list`.
  ([PR](https://github.com/hashicorp/boundary/pull/1138))
* cli/api/sdk: User resources have new attributes for:
  * Primary Account ID
  * Login Name
  * Full Name
  * Email

  These new user attributes correspond to attributes from the user's primary
  auth method account. These attributes will be empty when the user has no
  account in the primary auth method for their scope, or there is no designated
  primary auth method for their scope.
* cli: Support for reading and deleting the user's own token via the new
  `read:self` and `delete:self` actions on auth tokens. If no token ID is
  provided, the stored token's ID will be used (after prompting), or `"self"`
  can be set as the value of the `-id` parameter to trigger this behavior
  without prompting. ([PR](https://github.com/hashicorp/boundary/pull/1162))
* cli: New `logout` command deletes the current token in Boundary and forgets it
  from the local system credential store, respecting `-token-name`
  ([PR](https://github.com/hashicorp/boundary/pull/1134))
* config: The `name` field for workers and controllers now supports being set
  from environment variables or a file on disk
  ([PR](https://github.com/hashicorp/boundary/pull/1181))

### Bug Fixes

* cors: Fix allowing all origins by default
  ([PR](https://github.com/hashicorp/boundary/pull/1134))
* cli: It is now an error to run `boundary database migrate` on an uninitalized db.
  Use `boundary database init` instead.
  ([PR](https://github.com/hashicorp/boundary/pull/1184))
* cli: Correctly honor the `-format` flag when running `boundary database init`
  ([PR](https://github.com/hashicorp/boundary/pull/1204))

## 0.2.0 (2021/04/14)

### Known Issues

* By default, CORS support will allow all origins. This is due to a bug in how
  the set of allowed origins was processed, in conjunction with changes to CORS
  behavior to automatically include the origin of the Desktop Client. This will
  be fixed in 0.2.1. In the meantime, this can be worked around by either
  explicitly disabing CORS with `cors_enabled = false` in the `listener` config
  block with purpose `api`; or setting a `cors_allowed_origins` field to have
  values other than `serve://boundary` (including values that do not map to any
  real origin).

### Deprecations/Changes

* The `auth-methods/<id>:authenticate:login` action is deprecated and will be
  removed in a few releases. (Yes, this was meant to deprecate the
  `authenticate` action; apologies for going back on this!) To better support
  future auth methods, and especially the potential for plugins, rather than
  defining custom actions on the URL path the `authenticate` action will consume
  both a map of parameters but also a `command` parameter that specifies the
  type of command. This allows workflows that require multiple steps, such as
  OIDC, to not require custom subactions. Additionally, the `credentials` map in
  the `authenticate` action has been renamed `attributes` to better match other
  types of resources. `credentials` will still work for now but will be removed
  in a few releases. Finally, in the Go SDK, the `Authenticate` function now
  requires a `command` value to be passed in.
* Related to the above change, the output of an API
  `auth-methods/<id>:authenticate` call will return the given `command` value
  and a map of attributes that depend on the given command. On the SDK side, the
  output of the `Authenticate` function returns a map, from which a concrete
  type can be easily umarshaled (see the updated `authenticate password` command
  for an example).
* Anonymous scope/auth method listing: When listing auth methods and scopes
  without authentication (that is, as the anonymous user `u_anon`), only
  information necessary for navigation to an auth method and authenticating to
  the auth method is now output. Granting `u_anon` list access to other resource
  types will not currently filter any information out.

### New and Improved

* cli/api/sdk: New OIDC auth method type added with support for create, read,
  update, delete, and list (see new cli `oidc` subcommands available on CRUDL
  operations for examples), as well as the ability to authenticate against it
  via the SDK, CLI, admin UI, and desktop client.
  ([PR](https://github.com/hashicorp/boundary/pull/1090))
* server: When performing recursive listing, `list` action is no longer required
  to be granted to the calling user. Instead, the given scope acts as the root
  point (so only results under that scope will be shown), and `list` grant is
  evaluated per-scope. ([PR](https://github.com/hashicorp/boundary/pull/1016))
* database init: If the database is already initialized, return 0 as the exit
  code. This matches how the `database migrate` command works.
  ([PR](https://github.com/hashicorp/boundary/pull/1033))

### Bug Fixes

* server: Roles for auto generated scopes are now generated at database init.
  ([PR](https://github.com/hashicorp/boundary/pull/996))
* cli: Don't panic on certain commands when outputting in `json` format
  ([Issue](https://github.com/hashicorp/boundary/pull/992),
  [PR](https://github.com/hashicorp/boundary/pull/1095))

## 0.1.8 (2021/03/10)

### Known Issues

These are specific known issues in the release that we feel are impactful enough
to call out in this changelog. The full set of open issues is on GitHub.

* cli: When authenticating, changing a password, or a couple of other specific
  actions on the CLI, if the output format is specified as `json`, the command
  will panic (after the API call executes). This is due to a preexisting bug
  that was exposed by the JSON changes described in the changes section below.
  Although most of our CLI-level tests operate on `json`-format output, because
  our CLI-level tests use the token helper during execution, the authentication
  test was using the normal table output since the output was ignored anyways.
  As a result, our CLI tests did not catch this panic. Our apologies, and we
  will fix this in the next release.
* Initially Created Scopes: Starting in 0.1.6, When initial scopes are created
  when executing `boundary database init`, the associated admin roles aren't
  created. The intended behavior is to have a role which granted the auto
  created admin the grant `"id=*;type=*;actions=*"` for each auto generated
  scope.  To set your data to the intended state you can add a role for the
  admin user in the generated scopes.  An outline of the steps to do this can
  be found in this
  [gist](https://gist.github.com/talanknight/98492dc68d894f67742086eb41fdb506).
  This will be fixed in the next release.

### Changes/Deprecations

* sdk (Go API library): A few functions have changed places. Notably, instead of
  `ResponseMap()` and `ResponseBody()`, resources simply expose `Response()`.
  This higher-level response object contains the map and body, and also exposes
  `StatusCode()` in place of indivdidual resources.
  ([PR](https://github.com/hashicorp/boundary/pull/962))
* cli: In `json` output format, a resource item is now an object under the
  top-level key `item`; a list of resource items is now an list of objects under
  the top-level key `items`. This preserves the top level for putting in other
  useful information later on (and the HTTP status code is included now).
  ([PR](https://github.com/hashicorp/boundary/pull/962))
* cli: In `json` output format, errors are now serialized as a JSON object with
  an `error` key instead of outputting normal text
  ([PR](https://github.com/hashicorp/boundary/pull/962))
* cli: All errors, including API errors, are now written to `stderr`. Previously
  in the default table format, API errors would be written to `stdout`.
  ([PR](https://github.com/hashicorp/boundary/pull/962))
* cli: Error return codes have been standardized across CLI commands. An error
  code of `1` indicates an error generated from the actual controller API; an
  error code of `2` is an error encountered due to the CLI command's logic; and
  an error code of `3` indicates an error that was caused due to user input to
  the command. (There is some nuance sometimes whether an error is really due to
  user input or not, but we attempt to be consistent.)
  ([PR](https://github.com/hashicorp/boundary/pull/976))

### New and Improved

* list filtering: Listing now supports filtering results before being returned
  to the user. The filtering takes place server side and uses boolean
  expressions against the JSON representation of returned items. See [the
  documentation](https://www.boundaryproject.io/docs/concepts/filtering/resource-listing)
  for more details. ([PR 1](https://github.com/hashicorp/boundary/pull/952))
  ([PR 2](https://github.com/hashicorp/boundary/pull/957))
  ([PR 3](https://github.com/hashicorp/boundary/pull/967))
* server: Officially support reloading TLS parameters on `SIGHUP`. (This likely
  worked before but wasn't fully tested.)
  ([PR](https://github.com/hashicorp/boundary/pull/959))
* server: On `SIGHUP`, [worker
  tags](https://www.boundaryproject.io/docs/configuration/worker#tags) will be
  re-parsed and new values used
  ([PR](https://github.com/hashicorp/boundary/pull/959))
* server: In addition to the existing `tls_min_version` listener configuration
  value, `tls_max_version` is now supported. This should generally be left blank
  but can be useful for situations where e.g. a load balancer has broken TLS 1.3
  support, or does not support TLS 1.3 and flags it as a disallowed value.

## 0.1.7 (2021/02/16)

*Note:* This release fixes an upgrade issue affecting users on Postgres 11
upgrading to 0.1.5 or 0.1.6 and makes a modification to the `boundary dev`
environment. It is otherwise identical to 0.1.6; see the entry for that version
for more details.

### Changes/Deprecations

* `boundary dev` now uses Postgres 11 by default, rather than Postgres 12.

### Bug Fixes

* server: Fix an issue with migrations affecting Postgres 11
  ([PR](https://github.com/hashicorp/boundary/pull/940))

## 0.1.6 (2021/02/12)

### Changes/Deprecations

* authentication: The `auth-methods/<id>:authenticate` action is deprecated and
  will be removed in a few releases. Instead, each auth method will define its
  own action or actions that are valid. This is necessary to support multi-step
  authentication schemes in upcoming releases. For the `password` auth method,
  the new action is `auth-methods/<id>:authenticate:login`.
* permissions: Update some errors to make them more descriptive, and disallow
  permissions in some forms where they will never take effect, preventing
  possible confusion (existing grants already saved to the database will not be
  affected as this is only filtered when grants are added/set on a role):
  * `id=<some_id>;actions=<some_actions>` where one of the actions is `create`
    or `list`. By definition this format operates only on individual resources
    so `create` and `list` will never work
  * `type=<some_type>;actions=<some_actions>` where one of the actions is _not_
    `create` or `list`. This format operates only on collections so assigning
    more actions this way will never work
* CORS: CORS is now turned on by default when running with `boundary server`
  with a `cors_allowed_origins` value of `serve://boundary`. You can disable it
  with `cors_enabled = false`, or if you want to change parameters, set
  `cors_enabled = true` and the other related configuration values.

### New and Improved

* server: When running single-server mode and `controllers` is not specified in
  the `worker` block, use `public_cluster_addr` if given
  ([PR](https://github.com/hashicorp/boundary/pull/904))
* server: `public_cluster_addr` in the `controller` block can now be specified
  as a `file://` or `env://` URL to read the value from a file or env var
  ([PR](https://github.com/hashicorp/boundary/pull/907))
* server: Add `read` action to default scope grant
  ([PR](https://github.com/hashicorp/boundary/pull/913))
* server: `public_cluster_addr` in the `controller` block can now be specified
  as a `file://` or `env://` URL to read the value from a file or env var
  ([PR](https://github.com/hashicorp/boundary/pull/907))
* sessions: Add `read:self` and `cancel:self` actions and enable them by default
  (in new project scopes) for all sessions. This allows a user to read or cancel
  any session that is associated with their user ID. `read` and `cancel` actions
  are still available that allow performing these actions on sessions that are
  associated with other users.

### Bug Fixes

* api: Fix nil pointer panic that could occur when using TLS
  ([Issue](https://github.com/hashicorp/boundary/pull/902),
  [PR](https://github.com/hashicorp/boundary/pull/901))
* server: When shutting down a controller release the shared advisory lock with
  a non-canceled context.
  ([Issue](https://github.com/hashicorp/boundary/pull/909),
  [PR](https://github.com/hashicorp/boundary/pull/918))
* targets: If a worker filter references a key that doesn't exist, treat it as a
  non-match rather than an error
  ([PR](https://github.com/hashicorp/boundary/pull/900))

## 0.1.5 (2021/01/29)

*NOTE*: This version requires a database migration via the new `boundary
database migrate` command.

### Security

* Boundary now uses Go's new execabs package for execution of binaries in
  `boundary connect`. This is for defense-in-depth rather than a specific
  issue. See the [Go blog post](https://blog.golang.org/path-security) for more
  details. ([PR](https://github.com/hashicorp/boundary/pull/873))

### Changes/Deprecations

* controller/worker: Require names to be all lowercase. This removes ambiguity
  or accidental mismatching when using upcoming filtering features.
* api/cli: Due to visibility changes on collection listing, a list will not
  include any resources if the user only has `list` as an authorized action. As
  a result `scope list`, which is used by the UI to populate the login scope
  dropdown, will be empty if the role granting the `u_anon` user `list`
  privileges is not updated to also contain a `read` action

### New and Improved

* targets: You can now specify a Boolean-expression filter against worker tags
  to control which workers are allowed to handle any given target's sessions
  ([PR](https://github.com/hashicorp/boundary/pull/862))
* api/cli: On listing/reading, return a list of actions the user is authorized
  to perform on the identified resources or their associated collections
  ([PR](https://github.com/hashicorp/boundary/pull/870))
* api/cli: Most resource types now support recursive listing, allowing listing
  to occur down a scope tree
  ([PR](https://github.com/hashicorp/boundary/pull/885))
* cli: Add a `database migrate` command which updates a database's schema to the
  version supported by the boundary binary
  ([PR](https://github.com/hashicorp/boundary/pull/872)).

### Bug Fixes

* controller/db: Correctly check if db init previously completed successfully
  when starting a controller or when running `database init`
  ([Issue](https://github.com/hashicorp/boundary/issues/805))
  ([PR](https://github.com/hashicorp/boundary/pull/842))
* cli: When `output-curl-string` is used with `update` or `add-/remove-/set-`
  commands and automatic versioning is being used (that is, no `-version` flag
  is given), it will now display the final call instead of the `GET` that
  fetches the current version
  ([Issue](https://github.com/hashicorp/boundary/issues/856))
  ([PR](https://github.com/hashicorp/boundary/pull/858))
* db: Fix panic in `database init` when controller config block is missing
  ([Issue](https://github.com/hashicorp/boundary/issues/819))
  ([PR](https://github.com/hashicorp/boundary/pull/851))

## 0.1.4 (2021/01/05)

### New and Improved

* controller: Improved error handling in iam repo
  ([PR](https://github.com/hashicorp/boundary/pull/841))
* controller: Improved error handling in db
  ([PR](https://github.com/hashicorp/boundary/pull/815))

### Bug Fixes

* servers: Fix erronious global unicast check that disallowed valid addresses
  from being assigned ([PR](https://github.com/hashicorp/boundary/pull/845))
* cli: Fix (hopefully) panic some users experience depending on their Linux
  setup when running the binary
  ([Issue](https://github.com/hashicorp/boundary/issues/830))
  ([PR](https://github.com/hashicorp/boundary/pull/846))

## 0.1.3 (2020/12/18)

### Changes/Deprecations

* controller: Switch the session connection limit for dev mode and the initial
  target when doing database initialization to `-1`. This makes it easier for
  people to start understanding Boundary while not hitting issues related to
  some programs/protocols needing multiple connections as they may not be easy
  for new users to understand.
  ([PR](https://github.com/hashicorp/boundary/pull/814))

### New and Improved

* controller, worker, cli: When the client quits before the session time is
  over, but in a manner where the TOFU token will be locked, attempt canceling
  the session rather than leaving it open to time out
  ([PR](https://github.com/hashicorp/boundary/pull/831))
* controller: Improved error handling in hosts, host catalog and host set
  ([PR](https://github.com/hashicorp/boundary/pull/786))
* controller: Relax account login name constraints to allow dash as valid
  character ([Issue](https://github.com/hashicorp/boundary/issues/759))
  ([PR](https://github.com/hashicorp/boundary/pull/806))
* cli/connect/http: Pass endpoint address through to allow setting TLS server
  name directly in most cases
  ([PR](https://github.com/hashicorp/boundary/pull/811))
* cli/connect/kube: New `kube` subcommand for `boundary connect` that makes it
  easy to route `kubectl` commands through Boundary, including when using
  `kubectl proxy` ([PR](https://github.com/hashicorp/boundary/pull/816))
* cli/server: Add some extra checks around valid/invalid combinations of
  addresses to avoid hard-to-understand runtime issues
  ([PR](https://github.com/hashicorp/boundary/pull/838))

### Bug Fixes

* cli: Ensure errors print to stderr when token is not found
  ([Issue](https://github.com/hashicorp/boundary/issues/791))
  ([PR](https://github.com/hashicorp/boundary/pull/799))
* controller: Fix grant IDs being lowercased when being read back (and when
  being used for permission evaluation)
  ([Issue](https://github.com/hashicorp/boundary/issues/794))
  ([PR](https://github.com/hashicorp/boundary/pull/839))

## 0.1.2 (2020/11/17)

### New and Improved

* docker: Official Docker image for `hashicorp/boundary`
  ([PR](https://github.com/hashicorp/boundary/pull/755))
* controller: Add ability to set public address for cluster purposes
  ([Issue](https://github.com/hashicorp/boundary/pull/758))
  ([PR](https://github.com/hashicorp/boundary/pull/761))
* ui: Improve scope awareness and navigation, including IAM for global scope
  ([PR](https://github.com/hashicorp/boundary-ui/pull/355))
* ui: Add dark mode toggle
  ([Issue](https://github.com/hashicorp/boundary/issues/719))
  ([PR](https://github.com/hashicorp/boundary-ui/pull/358))
* ui: Add scope grants to roles
  ([PR](https://github.com/hashicorp/boundary-ui/pull/357))
* ui: Add IAM resources to global scope
  ([PR](https://github.com/hashicorp/boundary-ui/pull/351))

### Bug Fixes

* controller, worker: Fix IPv4-only check so `0.0.0.0` specified without a port
  only listens on IPv4
  ([PR](https://github.com/hashicorp/boundary/pull/752))
* ui: Fix grant string corruption on updates
  ([Issue](https://github.com/hashicorp/boundary/issues/757))
  ([PR](https://github.com/hashicorp/boundary-ui/pull/356))
* controller, cli: Fix mutual exclusivity bug with using -authz-token on `boundary connect`
  ([PR](https://github.com/hashicorp/boundary/pull/787))

## 0.1.1 (2020/10/22)

### Changes/Deprecations

Note: in addition to changes marked below in this section, be aware that
currently names of resources are case-sensitive, but in a future update they
will become case-preserving but case-insensitive for comparisons (e.g. if using
them to access targets).

* cli: There are two changes to token storage handling:
  * Specifying `none` for the `-token-name` parameter has been deprecated in
    favor of specifying `none` for the new `-keyring-type` parameter.
  * [`pass`](https://www.passwordstore.org/) is now the default keyring type on
    non-Windows/non-macOS platforms. See the [CLI docs
    page](https://www.boundaryproject.io/docs/api-clients/cli) for more
    information.

### New and Improved

* cli: New `-keyring-type` option and `pass` keyring type for token storage
  ([Issue](https://github.com/hashicorp/boundary/issues/697))
  ([PR](https://github.com/hashicorp/boundary/issues/731))
* connect: Allow using `-target-name` in conjunction with either
  `-target-scope-id` or `-target-scope-name` to connect to targets, rather than
  the target's ID
  ([PR](https://github.com/hashicorp/boundary/pull/737))
* controller: Allow API/Cluster listeners to be Unix domain sockets
  ([Issue](https://github.com/hashicorp/boundary/pull/699))
  ([PR](https://github.com/hashicorp/boundary/pull/705))
* ui: Allow creating and assigning a host to a host set directly from the host
  set view
  ([Issue](https://github.com/hashicorp/boundary/issues/710))
  ([PR](https://github.com/hashicorp/boundary-ui/pull/350))

### Bug Fixes

* cli: Fix database init when locale isn't English
  ([Issue](https://github.com/hashicorp/boundary/issues/729))
  ([PR](https://github.com/hashicorp/boundary/pull/736))
* cli: Fix hyphenation in help output for resources with compound names
  ([Issue](https://github.com/hashicorp/boundary/issues/686))
  ([PR](https://github.com/hashicorp/boundary/pull/689))
* controller: Allow connecting to Postgres when using remote Docker in dev mode
  ([Issue](https://github.com/hashicorp/boundary/issues/720)
  ([PR](https://github.com/hashicorp/boundary/pull/732))
* controller, worker: Fix listening on IPv6 addresses
  ([Issue](https://github.com/hashicorp/boundary/issues/701))
  ([PR](https://github.com/hashicorp/boundary/pull/703))
* worker: Fix setting controller address for worker in dev mode
  ([Issue](https://github.com/hashicorp/boundary/issues/727))
  ([PR](https://github.com/hashicorp/boundary/pull/705))

## 0.1.0 (2020/10/14)

v0.1.0 is the first release of Boundary. As a result there are no changes,
improvements, or bugfixes from past versions.<|MERGE_RESOLUTION|>--- conflicted
+++ resolved
@@ -4,13 +4,12 @@
 
 ## Next
 
-<<<<<<< HEAD
 ### Bug Fixes
 * High CPU consumption: A background GRPC connection state check caused high CPU utilization. This was caused by a long running loop that was checking for GRPC connection state changes between a worker and an upstream connection address. The loop was not correctly waiting for GRPC connection state changes before running. The issue was fixed by correctly updating the state that determines when the loop in GRPC connection state check should run. ([PR](https://github.com/hashicorp/boundary/pull/3884))
 * LDAP auth methods: Fix encoding of mTLS client key which prevented Boundary
   from making mTLS connections to an LDAP server ([Issue](https://github.com/hashicorp/boundary/issues/3927),
   [PR](https://github.com/hashicorp/boundary/pull/3929)).
-=======
+
 ### New and Improved
 
 * feat: List endpoint pagination: All resource list endpoints now support pagination.
@@ -19,7 +18,6 @@
     relative to the last result received.
   * config: add new controller max_page_size field for controlling the default and max size
     of pages when paginating through results.
->>>>>>> 74138375
 
 ## 0.14.1 (2023/10/17)
 
