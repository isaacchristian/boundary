package db

import (
	"context"
	"database/sql"
	"errors"
	"fmt"
	"reflect"
	"strings"
	"time"

	wrapping "github.com/hashicorp/go-kms-wrapping"
	"github.com/hashicorp/watchtower/internal/db/common"
	"github.com/hashicorp/watchtower/internal/oplog"
	"github.com/hashicorp/watchtower/internal/oplog/store"
	"github.com/jinzhu/gorm"
	"google.golang.org/protobuf/proto"
)

const (
	NoRowsAffected = 0

	// DefaultLimit is the default for results for watchtower
	DefaultLimit = 10000
)

// Reader interface defines lookups/searching for resources
type Reader interface {
	// LookupByName will lookup resource by its friendly name which must be unique
	LookupByName(ctx context.Context, resource ResourceNamer, opt ...Option) error

	// LookupById will lookup a resource by its primary key id, which must be
	// unique. The resourceWithIder must implement either ResourcePublicIder or
	// ResourcePrivateIder interface.
	LookupById(ctx context.Context, resourceWithIder interface{}, opt ...Option) error

	// LookupByPublicId will lookup resource by its public_id which must be unique.
	LookupByPublicId(ctx context.Context, resource ResourcePublicIder, opt ...Option) error

	// LookupWhere will lookup and return the first resource using a where clause with parameters
	LookupWhere(ctx context.Context, resource interface{}, where string, args ...interface{}) error

	// SearchWhere will search for all the resources it can find using a where
	// clause with parameters. Supports the WithLimit option.  If
	// WithLimit < 0, then unlimited results are returned.  If WithLimit == 0, then
	// default limits are used for results.
	SearchWhere(ctx context.Context, resources interface{}, where string, args []interface{}, opt ...Option) error

	// ScanRows will scan sql rows into the interface provided
	ScanRows(rows *sql.Rows, result interface{}) error

	// DB returns the sql.DB
	DB() (*sql.DB, error)
}

// Writer interface defines create, update and retryable transaction handlers
type Writer interface {
	// DoTx will wrap the TxHandler in a retryable transaction
	DoTx(ctx context.Context, retries uint, backOff Backoff, Handler TxHandler) (RetryInfo, error)

	// Update an object in the db, fieldMask is required and provides
	// field_mask.proto paths for fields that should be updated. The i interface
	// parameter is the type the caller wants to update in the db and its
	// fields are set to the update values. setToNullPaths is optional and
	// provides field_mask.proto paths for the fields that should be set to
	// null.  fieldMaskPaths and setToNullPaths must not intersect. The caller
	// is responsible for the transaction life cycle of the writer and if an
	// error is returned the caller must decide what to do with the transaction,
	// which almost always should be to rollback.  Update returns the number of
	// rows updated or an error. Supported options: WithOplog.
	Update(ctx context.Context, i interface{}, fieldMaskPaths []string, setToNullPaths []string, opt ...Option) (int, error)

	// Create an object in the db with options: WithOplog
	// the caller is responsible for the transaction life cycle of the writer
	// and if an error is returned the caller must decide what to do with
	// the transaction, which almost always should be to rollback.
	Create(ctx context.Context, i interface{}, opt ...Option) error

	// CreateItems will create multiple items of the same type.
	// Supported options: WithOplog and WithOplogMsgs.  WithOplog and
	// WithOplogMsgs may not be used together. WithLookup is not a
	// supported option. The caller is responsible for the transaction life
	// cycle of the writer and if an error is returned the caller must decide
	// what to do with the transaction, which almost always should be to
	// rollback.
	CreateItems(ctx context.Context, createItems []interface{}, opt ...Option) error

	// Delete an object in the db with options: WithOplog
	// the caller is responsible for the transaction life cycle of the writer
	// and if an error is returned the caller must decide what to do with
	// the transaction, which almost always should be to rollback. Delete
	// returns the number of rows deleted or an error.
	Delete(ctx context.Context, i interface{}, opt ...Option) (int, error)

	// DeleteItems will delete multiple items of the same type.
	// Supported options: WithOplog and WithOplogMsgs.  WithOplog and
	// WithOplogMsgs may not be used together. The caller is responsible for the
	// transaction life cycle of the writer and if an error is returned the
	// caller must decide what to do with the transaction, which almost always
	// should be to rollback. Delete returns the number of rows deleted or an error.
	DeleteItems(ctx context.Context, deleteItems []interface{}, opt ...Option) (int, error)

	// DB returns the sql.DB
	DB() (*sql.DB, error)

	// GetTicket returns an oplog ticket for the aggregate root of "i" which can
	// be used to WriteOplogEntryWith for that aggregate root.
	GetTicket(i interface{}) (*store.Ticket, error)

	// WriteOplogEntryWith will write an oplog entry with the msgs provided for
	// the ticket's aggregateName. No options are currently supported.
	WriteOplogEntryWith(
		ctx context.Context,
		wrapper wrapping.Wrapper,
		ticket *store.Ticket,
		metadata oplog.Metadata,
		msgs []*oplog.Message,
		opt ...Option,
	) error
}

const (
	StdRetryCnt = 20
)

// RetryInfo provides information on the retries of a transaction
type RetryInfo struct {
	Retries int
	Backoff time.Duration
}

// TxHandler defines a handler for a func that writes a transaction for use with DoTx
type TxHandler func(Reader, Writer) error

// ResourcePublicIder defines an interface that LookupByPublicId() can use to
// get the resource's public id.
type ResourcePublicIder interface {
	GetPublicId() string
}

// ResourcePrivateIder defines an interface that LookupById() can use to get the
// resource's private id.
type ResourcePrivateIder interface {
	GetPrivateId() string
}

// ResourceNamer defines an interface that LookupByName() can use to get the resource's friendly name
type ResourceNamer interface {
	GetName() string
}

type OpType int

const (
	UnknownOp OpType = 0
	CreateOp  OpType = 1
	UpdateOp  OpType = 2
	DeleteOp  OpType = 3
)

// VetForWriter provides an interface that Create and Update can use to vet the
// resource before before writing it to the db.  For optType == UpdateOp,
// options WithFieldMaskPath and WithNullPaths are supported.  For optType ==
// CreateOp, no options are supported
type VetForWriter interface {
	VetForWrite(ctx context.Context, r Reader, opType OpType, opt ...Option) error
}

// Db uses a gorm DB connection for read/write
type Db struct {
	underlying *gorm.DB
}

// ensure that Db implements the interfaces of: Reader and Writer
var _ Reader = (*Db)(nil)
var _ Writer = (*Db)(nil)

func New(underlying *gorm.DB) *Db {
	return &Db{underlying: underlying}
}

// DB returns the sql.DB
func (rw *Db) DB() (*sql.DB, error) {
	if rw.underlying == nil {
		return nil, fmt.Errorf("missing underlying db: %w", ErrNilParameter)
	}
	return rw.underlying.DB(), nil
}

// Scan rows will scan the rows into the interface
func (rw *Db) ScanRows(rows *sql.Rows, result interface{}) error {
	if rw.underlying == nil {
		return fmt.Errorf("scan rows: missing underlying db %w", ErrNilParameter)
	}
	if isNil(result) {
		return fmt.Errorf("scan rows: result is missing %w", ErrNilParameter)
	}
	return rw.underlying.ScanRows(rows, result)
}

func (rw *Db) lookupAfterWrite(ctx context.Context, i interface{}, opt ...Option) error {
	opts := GetOpts(opt...)
	withLookup := opts.withLookup

	if !withLookup {
		return nil
	}
	if _, ok := i.(ResourcePublicIder); ok {
		if err := rw.LookupByPublicId(ctx, i.(ResourcePublicIder), opt...); err != nil {
			return fmt.Errorf("lookup after write: failed %w", err)
		}
		return nil
	}
	return errors.New("not a resource with an id")
}

// Create an object in the db with options: WithOplog, NewOplogMsg and
// WithLookup.  WithOplog will write an oplog entry for the create.
// NewOplogMsg will return in-memory oplog message.  WithOplog and NewOplogMsg
// cannot be used together.  WithLookup with to force a lookup after create.
func (rw *Db) Create(ctx context.Context, i interface{}, opt ...Option) error {
	if rw.underlying == nil {
		return fmt.Errorf("create: missing underlying db: %w", ErrNilParameter)
	}
	if isNil(i) {
		return fmt.Errorf("create: interface is missing: %w", ErrNilParameter)
	}
	opts := GetOpts(opt...)
	withOplog := opts.withOplog
	if withOplog && opts.newOplogMsg != nil {
		return fmt.Errorf("create: both WithOplog and NewOplogMsg options have been specified: %w", ErrInvalidParameter)
	}
	if withOplog {
		// let's validate oplog options before we start writing to the database
		_, err := validateOplogArgs(i, opts)
		if err != nil {
			return fmt.Errorf("create: oplog validation failed: %w", err)
		}
	}
	// these fields should be nil, since they are not writeable and we want the
	// db to manage them
	setFieldsToNil(i, []string{"CreateTime", "UpdateTime"})

<<<<<<< HEAD
	if vetter, ok := i.(VetForWriter); ok {
		if err := vetter.VetForWrite(ctx, rw, CreateOp); err != nil {
			return fmt.Errorf("create: vet for write failed: %w", err)
=======
	if !opts.withSkipVetForWrite {
		if vetter, ok := i.(VetForWriter); ok {
			if err := vetter.VetForWrite(ctx, rw, CreateOp); err != nil {
				return fmt.Errorf("create: vet for write failed %w", err)
			}
>>>>>>> 732c0712
		}
	}
	var ticket *store.Ticket
	if withOplog {
		var err error
		ticket, err = rw.GetTicket(i)
		if err != nil {
			return fmt.Errorf("create: unable to get ticket: %w", err)
		}
	}
	if err := rw.underlying.Create(i).Error; err != nil {
		return fmt.Errorf("create: failed: %w", err)
	}
	if withOplog {
		if err := rw.addOplog(ctx, CreateOp, opts, ticket, i); err != nil {
			return err
		}
	}
	if opts.newOplogMsg != nil {
		msg, err := rw.newOplogMessage(ctx, CreateOp, i)
		if err != nil {
			return fmt.Errorf("create: returning oplog failed: %w", err)
		}
		*opts.newOplogMsg = *msg
	}
	if err := rw.lookupAfterWrite(ctx, i, opt...); err != nil {
		return fmt.Errorf("create: lookup error: %w", err)
	}
	return nil
}

// CreateItems will create multiple items of the same type. Supported options:
// WithOplog and WithOplogMsgs.  WithOplog and WithOplogMsgs may not be used
// together.  WithLookup is not a supported option.
func (rw *Db) CreateItems(ctx context.Context, createItems []interface{}, opt ...Option) error {
	if rw.underlying == nil {
		return fmt.Errorf("create items: missing underlying db: %w", ErrNilParameter)
	}
	if len(createItems) == 0 {
		return fmt.Errorf("create items: no interfaces to create: %w", ErrInvalidParameter)
	}
	opts := GetOpts(opt...)
	if opts.withLookup {
		return fmt.Errorf("create items: with lookup not a supported option: %w", ErrInvalidParameter)
	}
	if opts.newOplogMsg != nil {
		return fmt.Errorf("create items: new oplog msg (singular) is not a supported option: %w", ErrInvalidParameter)
	}
	if opts.withOplog && opts.newOplogMsgs != nil {
		return fmt.Errorf("create items: both WithOplog and NewOplogMsgs options have been specified: %w", ErrInvalidParameter)
	}
	// verify that createItems are all the same type.
	var foundType reflect.Type
	for i, v := range createItems {
		if i == 0 {
			foundType = reflect.TypeOf(v)
		}
		currentType := reflect.TypeOf(v)
		if foundType != currentType {
			return fmt.Errorf("create items: create items contains disparate types. item %d is not a %s: %w", i, foundType.Name(), ErrInvalidParameter)
		}
	}
	var ticket *store.Ticket
	if opts.withOplog {
		_, err := validateOplogArgs(createItems[0], opts)
		if err != nil {
			return fmt.Errorf("create items: oplog validation failed: %w", err)
		}
		ticket, err = rw.GetTicket(createItems[0])
		if err != nil {
			return fmt.Errorf("create items: unable to get ticket: %w", err)
		}
	}
	for _, item := range createItems {
		if err := rw.Create(ctx, item); err != nil {
			return fmt.Errorf("create items: %w", err)
		}

	}
	if opts.withOplog {
		if err := rw.addOplogForItems(ctx, CreateOp, opts, ticket, createItems); err != nil {
			return fmt.Errorf("create items: unable to add oplog: %w", err)
		}
	}
	if opts.newOplogMsgs != nil {
		msgs, err := rw.oplogMsgsForItems(ctx, CreateOp, opts, createItems)
		if err != nil {
			return fmt.Errorf("create items: returning oplog msgs failed %w", err)
		}
		*opts.newOplogMsgs = append(*opts.newOplogMsgs, msgs...)
	}
	return nil
}

// Update an object in the db, fieldMask is required and provides
// field_mask.proto paths for fields that should be updated. The i interface
// parameter is the type the caller wants to update in the db and its
// fields are set to the update values. setToNullPaths is optional and
// provides field_mask.proto paths for the fields that should be set to
// null.  fieldMaskPaths and setToNullPaths must not intersect. The caller
// is responsible for the transaction life cycle of the writer and if an
// error is returned the caller must decide what to do with the transaction,
// which almost always should be to rollback.  Update returns the number of
// rows updated.
//
// Supported options: WithOplog, NewOplogMsg and WithVersion.
// WithOplog will write an oplog entry for the update. NewOplogMsg
// will return in-memory oplog message.  WithOplog and NewOplogMsg cannot be
// used together.   If WithVersion is used, then the update will include the
// version number in the update where clause, which basically makes the update
// use optimistic locking and the update will only succeed if the existing rows
// version matches the WithVersion option.
func (rw *Db) Update(ctx context.Context, i interface{}, fieldMaskPaths []string, setToNullPaths []string, opt ...Option) (int, error) {
	if rw.underlying == nil {
		return NoRowsAffected, fmt.Errorf("update: missing underlying db %w", ErrNilParameter)
	}
	if isNil(i) {
		return NoRowsAffected, fmt.Errorf("update: interface is missing %w", ErrNilParameter)
	}
	if len(fieldMaskPaths) == 0 && len(setToNullPaths) == 0 {
		return NoRowsAffected, errors.New("update: both fieldMaskPaths and setToNullPaths are missing")
	}
	opts := GetOpts(opt...)
	withOplog := opts.withOplog
	if withOplog && opts.newOplogMsg != nil {
		return NoRowsAffected, fmt.Errorf("update: both WithOplog and NewOplogMsg options have been specified: %w", ErrInvalidParameter)
	}

	// we need to filter out some non-updatable fields (like: CreateTime, etc)
	fieldMaskPaths = filterPaths(fieldMaskPaths)
	setToNullPaths = filterPaths(setToNullPaths)
	if len(fieldMaskPaths) == 0 && len(setToNullPaths) == 0 {
		return NoRowsAffected, fmt.Errorf("update: after filtering non-updated fields, there are no fields left in fieldMaskPaths or setToNullPaths")
	}

	updateFields, err := common.UpdateFields(i, fieldMaskPaths, setToNullPaths)
	if err != nil {
		return NoRowsAffected, fmt.Errorf("update: getting update fields failed: %w", err)
	}
	if len(updateFields) == 0 {
		return NoRowsAffected, fmt.Errorf("update: no fields matched using fieldMaskPaths %s", fieldMaskPaths)
	}

	// This is not a watchtower scope, but rather a gorm Scope:
	// https://godoc.org/github.com/jinzhu/gorm#DB.NewScope
	scope := rw.underlying.NewScope(i)
	if scope.PrimaryKeyZero() {
		return NoRowsAffected, fmt.Errorf("update: primary key is not set")
	}

	for _, f := range scope.PrimaryFields() {
		if contains(fieldMaskPaths, f.Name) {
			return NoRowsAffected, fmt.Errorf("update: not allowed on primary key field %s: %w", f.Name, ErrInvalidFieldMask)
		}
	}

	if withOplog {
		// let's validate oplog options before we start writing to the database
		_, err := validateOplogArgs(i, opts)
		if err != nil {
			return NoRowsAffected, fmt.Errorf("update: oplog validation failed: %w", err)
		}
	}
<<<<<<< HEAD
	if vetter, ok := i.(VetForWriter); ok {
		if err := vetter.VetForWrite(ctx, rw, UpdateOp, WithFieldMaskPaths(fieldMaskPaths), WithNullPaths(setToNullPaths)); err != nil {
			return NoRowsAffected, fmt.Errorf("update: vet for write failed: %w", err)
=======
	if !opts.withSkipVetForWrite {
		if vetter, ok := i.(VetForWriter); ok {
			if err := vetter.VetForWrite(ctx, rw, UpdateOp, WithFieldMaskPaths(fieldMaskPaths), WithNullPaths(setToNullPaths)); err != nil {
				return NoRowsAffected, fmt.Errorf("update: vet for write failed %w", err)
			}
>>>>>>> 732c0712
		}
	}
	var ticket *store.Ticket
	if withOplog {
		var err error
		ticket, err = rw.GetTicket(i)
		if err != nil {
			return NoRowsAffected, fmt.Errorf("update: unable to get ticket: %w", err)
		}
	}
	var underlying *gorm.DB
	switch {
	case opts.WithVersion > 0:
		if _, ok := scope.FieldByName("version"); !ok {
			return NoRowsAffected, fmt.Errorf("update: %s does not have a version field", scope.TableName())
		}
		underlying = rw.underlying.Model(i).Where("version = ?", opts.WithVersion).Updates(updateFields)
	default:
		underlying = rw.underlying.Model(i).Updates(updateFields)
	}
	if underlying.Error != nil {
		if err == gorm.ErrRecordNotFound {
			return NoRowsAffected, fmt.Errorf("update: failed: %w", ErrRecordNotFound)
		}
		return NoRowsAffected, fmt.Errorf("update: failed: %w", underlying.Error)
	}
	rowsUpdated := int(underlying.RowsAffected)
	if rowsUpdated > 0 && (withOplog || opts.newOplogMsg != nil) {
		// we don't want to change the inbound slices in opts, so we'll make our
		// own copy to pass to addOplog()
		oplogFieldMasks := make([]string, len(fieldMaskPaths))
		copy(oplogFieldMasks, fieldMaskPaths)
		oplogNullPaths := make([]string, len(setToNullPaths))
		copy(oplogNullPaths, setToNullPaths)
		oplogOpts := Options{
			oplogOpts:          opts.oplogOpts,
			withOplog:          opts.withOplog,
			WithFieldMaskPaths: oplogFieldMasks,
			WithNullPaths:      oplogNullPaths,
		}
		if withOplog {
			if err := rw.addOplog(ctx, UpdateOp, oplogOpts, ticket, i); err != nil {
				return rowsUpdated, fmt.Errorf("update: add oplog failed %w", err)
			}
		}
		if opts.newOplogMsg != nil {
			msg, err := rw.newOplogMessage(ctx, UpdateOp, i, WithFieldMaskPaths(oplogFieldMasks), WithNullPaths(oplogNullPaths))
			if err != nil {
				return rowsUpdated, fmt.Errorf("update: returning oplog failed %w", err)
			}
			*opts.newOplogMsg = *msg
		}
	}
	// we need to force a lookupAfterWrite so the resource returned is correctly initialized
	// from the db
	opt = append(opt, WithLookup(true))
	if err := rw.lookupAfterWrite(ctx, i, opt...); err != nil {
		return NoRowsAffected, fmt.Errorf("update: lookup error %w", err)
	}
	return rowsUpdated, nil
}

// Delete an object in the db with options: WithOplog and NewOplogMsg. WithOplog
// will write an oplog entry for the delete. NewOplogMsg will return in-memory
// oplog message.  WithOplog and NewOplogMsg cannot be used together. Delete
// returns the number of rows deleted and any errors.
func (rw *Db) Delete(ctx context.Context, i interface{}, opt ...Option) (int, error) {
	if rw.underlying == nil {
		return NoRowsAffected, fmt.Errorf("delete: missing underlying db %w", ErrNilParameter)
	}
	if isNil(i) {
		return NoRowsAffected, fmt.Errorf("delete: interface is missing %w", ErrNilParameter)
	}
	opts := GetOpts(opt...)
	withOplog := opts.withOplog
	if withOplog && opts.newOplogMsg != nil {
		return NoRowsAffected, fmt.Errorf("delete: both WithOplog and NewOplogMsg options have been specified: %w", ErrInvalidParameter)
	}
	// This is not a watchtower scope, but rather a gorm Scope:
	// https://godoc.org/github.com/jinzhu/gorm#DB.NewScope
	scope := rw.underlying.NewScope(i)
	if scope.PrimaryKeyZero() {
		return NoRowsAffected, fmt.Errorf("delete: primary key is not set")
	}
	if withOplog {
		_, err := validateOplogArgs(i, opts)
		if err != nil {
			return NoRowsAffected, fmt.Errorf("delete: oplog validation failed %w", err)
		}
	}
	var ticket *store.Ticket
	if withOplog {
		var err error
		ticket, err = rw.GetTicket(i)
		if err != nil {
			return NoRowsAffected, fmt.Errorf("delete: unable to get ticket: %w", err)
		}
	}
	underlying := rw.underlying.Delete(i)
	if underlying.Error != nil {
		return NoRowsAffected, fmt.Errorf("delete: failed %w", underlying.Error)
	}
	rowsDeleted := int(underlying.RowsAffected)
	if rowsDeleted > 0 && (withOplog || opts.newOplogMsg != nil) {
		if withOplog {
			if err := rw.addOplog(ctx, DeleteOp, opts, ticket, i); err != nil {
				return rowsDeleted, fmt.Errorf("delete: add oplog failed %w", err)
			}
		}
		if opts.newOplogMsg != nil {
			msg, err := rw.newOplogMessage(ctx, DeleteOp, i)
			if err != nil {
				return rowsDeleted, fmt.Errorf("delete: returning oplog failed %w", err)
			}
			*opts.newOplogMsg = *msg
		}
	}
	return rowsDeleted, nil
}

// DeleteItems will delete multiple items of the same type. Supported options:
// WithOplog and WithOplogMsgs.  WithOplog and WithOplogMsgs may not be used
// together.
func (rw *Db) DeleteItems(ctx context.Context, deleteItems []interface{}, opt ...Option) (int, error) {
	if rw.underlying == nil {
		return NoRowsAffected, fmt.Errorf("delete items: missing underlying db: %w", ErrNilParameter)
	}
	if len(deleteItems) == 0 {
		return NoRowsAffected, fmt.Errorf("delete items: no interfaces to delete: %w", ErrInvalidParameter)
	}
	opts := GetOpts(opt...)
	if opts.newOplogMsg != nil {
		return NoRowsAffected, fmt.Errorf("delete items: new oplog msg (singular) is not a supported option: %w", ErrInvalidParameter)
	}
	if opts.withOplog && opts.newOplogMsgs != nil {
		return NoRowsAffected, fmt.Errorf("delete items: both WithOplog and NewOplogMsgs options have been specified: %w", ErrInvalidParameter)
	}
	// verify that createItems are all the same type.
	var foundType reflect.Type
	for i, v := range deleteItems {
		if i == 0 {
			foundType = reflect.TypeOf(v)
		}
		currentType := reflect.TypeOf(v)
		if foundType != currentType {
			return NoRowsAffected, fmt.Errorf("delete items: items contain disparate types.  item %d is not a %s: %w", i, foundType.Name(), ErrInvalidParameter)
		}
	}

	var ticket *store.Ticket
	if opts.withOplog {
		_, err := validateOplogArgs(deleteItems[0], opts)
		if err != nil {
			return NoRowsAffected, fmt.Errorf("delete items: oplog validation failed: %w", err)
		}
		ticket, err = rw.GetTicket(deleteItems[0])
		if err != nil {
			return NoRowsAffected, fmt.Errorf("delete items: unable to get ticket: %w", err)
		}
	}
	rowsDeleted := 0
	for _, item := range deleteItems {
		// calling delete directly on the underlying db, since the writer.Delete
		// doesn't provide capabilities needed here (which is different from the
		// relationship between Create and CreateItems).
		underlying := rw.underlying.Delete(item)
		if underlying.Error != nil {
			return rowsDeleted, fmt.Errorf("delete: failed: %w", underlying.Error)
		}
		rowsDeleted += int(underlying.RowsAffected)
	}
	if rowsDeleted > 0 && (opts.withOplog || opts.newOplogMsgs != nil) {
		if opts.withOplog {
			if err := rw.addOplogForItems(ctx, DeleteOp, opts, ticket, deleteItems); err != nil {
				return rowsDeleted, fmt.Errorf("delete items: unable to add oplog: %w", err)
			}
		}
		if opts.newOplogMsgs != nil {
			msgs, err := rw.oplogMsgsForItems(ctx, DeleteOp, opts, deleteItems)
			if err != nil {
				return rowsDeleted, fmt.Errorf("delete items: returning oplog msgs failed %w", err)
			}
			*opts.newOplogMsgs = append(*opts.newOplogMsgs, msgs...)
		}
	}
	return rowsDeleted, nil
}

func validateOplogArgs(i interface{}, opts Options) (oplog.ReplayableMessage, error) {
	oplogArgs := opts.oplogOpts
	if oplogArgs.wrapper == nil {
		return nil, fmt.Errorf("error no wrapper WithOplog: %w", ErrNilParameter)
	}
	if len(oplogArgs.metadata) == 0 {
		return nil, fmt.Errorf("error no metadata for WithOplog: %w", ErrInvalidParameter)
	}
	replayable, ok := i.(oplog.ReplayableMessage)
	if !ok {
		return nil, errors.New("error not a replayable message for WithOplog")
	}
	return replayable, nil
}

func (rw *Db) getTicketFor(aggregateName string) (*store.Ticket, error) {
	if rw.underlying == nil {
		return nil, fmt.Errorf("get ticket for %s: underlying db missing: %w", aggregateName, ErrNilParameter)
	}
	ticketer, err := oplog.NewGormTicketer(rw.underlying, oplog.WithAggregateNames(true))
	if err != nil {
		return nil, fmt.Errorf("get ticket for %s: unable to get Ticketer %w", aggregateName, err)
	}
	ticket, err := ticketer.GetTicket(aggregateName)
	if err != nil {
		return nil, fmt.Errorf("get ticket for %s: unable to get ticket %w", aggregateName, err)
	}
	return ticket, nil
}

// GetTicket returns an oplog ticket for the aggregate root of "i" which can
// be used to WriteOplogEntryWith for that aggregate root.
func (rw *Db) GetTicket(i interface{}) (*store.Ticket, error) {
	if rw.underlying == nil {
		return nil, fmt.Errorf("get ticket: underlying db missing: %w", ErrNilParameter)
	}
	if isNil(i) {
		return nil, fmt.Errorf("get ticket: interface is missing %w", ErrNilParameter)
	}
	replayable, ok := i.(oplog.ReplayableMessage)
	if !ok {
		return nil, fmt.Errorf("get ticket: not a replayable message %w", ErrInvalidParameter)
	}
	return rw.getTicketFor(replayable.TableName())
}

func (rw *Db) oplogMsgsForItems(ctx context.Context, opType OpType, opts Options, items []interface{}) ([]*oplog.Message, error) {
	if len(items) == 0 {
		return nil, fmt.Errorf("oplog msgs for items: items is empty: %w", ErrInvalidParameter)
	}
	oplogMsgs := []*oplog.Message{}
	var foundType reflect.Type
	for i, item := range items {
		if i == 0 {
			foundType = reflect.TypeOf(item)
		}
		currentType := reflect.TypeOf(item)
		if foundType != currentType {
			return nil, fmt.Errorf("oplog msgs for items: items contains disparate types.  item (%d) %s is not a %s: %w", i, currentType, foundType, ErrInvalidParameter)
		}
		msg, err := rw.newOplogMessage(ctx, opType, item, WithFieldMaskPaths(opts.WithFieldMaskPaths), WithNullPaths(opts.WithNullPaths))
		if err != nil {
			return nil, fmt.Errorf("oplog msgs for items: %w", err)
		}
		oplogMsgs = append(oplogMsgs, msg)
	}
	return oplogMsgs, nil
}

// addOplogForItems will add a multi-message oplog entry with one msg for each
// item. Items must all be of the same type.  Only CreateOp and DeleteOp are
// currently supported operations.
func (rw *Db) addOplogForItems(ctx context.Context, opType OpType, opts Options, ticket *store.Ticket, items []interface{}) error {
	oplogArgs := opts.oplogOpts
	if ticket == nil {
		return fmt.Errorf("oplog for items: ticket is missing: %w", ErrNilParameter)
	}
	if items == nil {
		return fmt.Errorf("oplog for items: items are missing: %w", ErrNilParameter)
	}
	if len(items) == 0 {
		return fmt.Errorf("oplog for items: items is empty: %w", ErrInvalidParameter)
	}
	if oplogArgs.metadata == nil {
		return fmt.Errorf("oplog for items: metadata is missing: %w", ErrNilParameter)
	}
	if oplogArgs.wrapper == nil {
		return fmt.Errorf("oplog for items: wrapper is missing: %w", ErrNilParameter)
	}

	oplogMsgs, err := rw.oplogMsgsForItems(ctx, opType, opts, items)
	if err != nil {
		return fmt.Errorf("oplog for items: %w", err)
	}

	replayable, err := validateOplogArgs(items[0], opts)
	if err != nil {
		return fmt.Errorf("oplog for items: oplog validation failed %w", err)
	}
	ticketer, err := oplog.NewGormTicketer(rw.underlying, oplog.WithAggregateNames(true))
	if err != nil {
		return fmt.Errorf("oplog for items: unable to get Ticketer %w", err)
	}
	entry, err := oplog.NewEntry(
		replayable.TableName(),
		oplogArgs.metadata,
		oplogArgs.wrapper,
		ticketer,
	)
	if err != nil {
		return fmt.Errorf("oplog for items: unable to create oplog entry %w", err)
	}
	if err := entry.WriteEntryWith(
		ctx,
		&oplog.GormWriter{Tx: rw.underlying},
		ticket,
		oplogMsgs...,
	); err != nil {
		return fmt.Errorf("oplog for items: unable to write oplog entry %w", err)
	}
	return nil
}

func (rw *Db) addOplog(ctx context.Context, opType OpType, opts Options, ticket *store.Ticket, i interface{}) error {
	oplogArgs := opts.oplogOpts
	replayable, err := validateOplogArgs(i, opts)
	if err != nil {
		return err
	}
	if ticket == nil {
		return fmt.Errorf("add oplog: missing ticket %w", ErrNilParameter)
	}
	ticketer, err := oplog.NewGormTicketer(rw.underlying, oplog.WithAggregateNames(true))
	if err != nil {
		return fmt.Errorf("add oplog: unable to get Ticketer %w", err)
	}
	entry, err := oplog.NewEntry(
		replayable.TableName(),
		oplogArgs.metadata,
		oplogArgs.wrapper,
		ticketer,
	)
	if err != nil {
		return err
	}
	msg, err := rw.newOplogMessage(ctx, opType, i, WithFieldMaskPaths(opts.WithFieldMaskPaths), WithNullPaths(opts.WithNullPaths))
	if err != nil {
		return fmt.Errorf("add oplog: %w", err)
	}
	err = entry.WriteEntryWith(
		ctx,
		&oplog.GormWriter{Tx: rw.underlying},
		ticket,
		msg,
	)
	if err != nil {
		return fmt.Errorf("add oplog: unable to write oplog entry: %w", err)
	}
	return nil
}

// WriteOplogEntryWith will write an oplog entry with the msgs provided for
// the ticket's aggregateName. No options are currently supported.
func (rw *Db) WriteOplogEntryWith(ctx context.Context, wrapper wrapping.Wrapper, ticket *store.Ticket, metadata oplog.Metadata, msgs []*oplog.Message, opt ...Option) error {
	if wrapper == nil {
		return fmt.Errorf("write oplog: wrapper is unset %w", ErrNilParameter)
	}
	if ticket == nil {
		return fmt.Errorf("write oplog: ticket is unset %w", ErrNilParameter)
	}
	if len(msgs) == 0 {
		return fmt.Errorf("write oplog: msgs are empty %w", ErrInvalidParameter)
	}
	if rw.underlying == nil {
		return fmt.Errorf("write oplog: underlying is unset %w", ErrNilParameter)
	}
	if metadata == nil {
		return fmt.Errorf("write oplog: metadata is unset %w", ErrNilParameter)
	}
	if len(metadata) == 0 {
		return fmt.Errorf("write oplog: metadata is empty %w", ErrInvalidParameter)
	}

	ticketer, err := oplog.NewGormTicketer(rw.underlying, oplog.WithAggregateNames(true))
	if err != nil {
		return fmt.Errorf("write oplog: unable to get Ticketer %w", err)
	}

	entry, err := oplog.NewEntry(
		ticket.Name,
		metadata,
		wrapper,
		ticketer,
	)
	if err != nil {
		return fmt.Errorf("write oplog: unable to create oplog entry: %w", err)
	}
	err = entry.WriteEntryWith(
		ctx,
		&oplog.GormWriter{Tx: rw.underlying},
		ticket,
		msgs...,
	)
	if err != nil {
		return fmt.Errorf("write oplog: unable to write oplog entry: %w", err)
	}
	return nil
}

func (rw *Db) newOplogMessage(ctx context.Context, opType OpType, i interface{}, opt ...Option) (*oplog.Message, error) {
	opts := GetOpts(opt...)
	replayable, ok := i.(oplog.ReplayableMessage)
	if !ok {
		return nil, errors.New("error not a replayable interface")
	}
	msg := oplog.Message{
		Message:  i.(proto.Message),
		TypeName: replayable.TableName(),
	}
	switch opType {
	case CreateOp:
		msg.OpType = oplog.OpType_OP_TYPE_CREATE
	case UpdateOp:
		msg.OpType = oplog.OpType_OP_TYPE_UPDATE
		msg.FieldMaskPaths = opts.WithFieldMaskPaths
		msg.SetToNullPaths = opts.WithNullPaths
	case DeleteOp:
		msg.OpType = oplog.OpType_OP_TYPE_DELETE
	default:
		return nil, fmt.Errorf("operation type %v is not supported", opType)
	}
	return &msg, nil
}

// DoTx will wrap the Handler func passed within a transaction with retries
// you should ensure that any objects written to the db in your TxHandler are retryable, which
// means that the object may be sent to the db several times (retried), so things like the primary key must
// be reset before retry
func (w *Db) DoTx(ctx context.Context, retries uint, backOff Backoff, Handler TxHandler) (RetryInfo, error) {
	if w.underlying == nil {
		return RetryInfo{}, errors.New("do underlying db is nil")
	}
	info := RetryInfo{}
	for attempts := uint(1); ; attempts++ {
		if attempts > retries+1 {
			return info, fmt.Errorf("Too many retries: %d of %d", attempts-1, retries+1)
		}

		// step one of this, start a transaction...
		newTx := w.underlying.BeginTx(ctx, nil)

		rw := &Db{newTx}
		if err := Handler(rw, rw); err != nil {
			if err := newTx.Rollback().Error; err != nil {
				return info, err
			}
			if errors.Is(err, oplog.ErrTicketAlreadyRedeemed) {
				d := backOff.Duration(attempts)
				info.Retries++
				info.Backoff = info.Backoff + d
				time.Sleep(d)
				continue
			}
			return info, err
		}

		if err := newTx.Commit().Error; err != nil {
			if err := newTx.Rollback().Error; err != nil {
				return info, err
			}
			return info, err
		}
		return info, nil // it all worked!!!
	}
}

// LookupByName will lookup resource my its friendly name which must be unique
func (rw *Db) LookupByName(ctx context.Context, resource ResourceNamer, opt ...Option) error {
	if rw.underlying == nil {
		return errors.New("error underlying db nil for lookup by name")
	}
	if reflect.ValueOf(resource).Kind() != reflect.Ptr {
		return errors.New("error interface parameter must to be a pointer for lookup by name")
	}
	if resource.GetName() == "" {
		return errors.New("error name empty string for lookup by name")
	}
	if err := rw.underlying.Where("name = ?", resource.GetName()).First(resource).Error; err != nil {
		if err == gorm.ErrRecordNotFound {
			return ErrRecordNotFound
		}
		return err
	}
	return nil
}

// LookupByPublicId will lookup resource by its public_id or private_id, which
// must be unique. Options are ignored.
func (rw *Db) LookupById(ctx context.Context, resourceWithIder interface{}, opt ...Option) error {
	if rw.underlying == nil {
		return fmt.Errorf("lookup by id: underlying db nil %w", ErrNilParameter)
	}
	if reflect.ValueOf(resourceWithIder).Kind() != reflect.Ptr {
		return fmt.Errorf("lookup by id: interface parameter must to be a pointer %w", ErrInvalidParameter)
	}
	primaryKey, where, err := primaryKeyWhere(resourceWithIder)
	if err != nil {
		return fmt.Errorf("lookup by id: %w", err)
	}
	if err := rw.underlying.Where(where, primaryKey).First(resourceWithIder).Error; err != nil {
		if err == gorm.ErrRecordNotFound {
			return ErrRecordNotFound
		}
		return err
	}
	return nil
}

func primaryKeyWhere(resourceWithIder interface{}) (pkey string, w string, e error) {
	var primaryKey, where string
	switch resourceType := resourceWithIder.(type) {
	case ResourcePublicIder:
		primaryKey = resourceType.GetPublicId()
		where = "public_id = ?"
	case ResourcePrivateIder:
		primaryKey = resourceType.GetPrivateId()
		where = "private_id = ?"
	default:
		return "", "", fmt.Errorf("unsupported interface type %w", ErrInvalidParameter)
	}
	if primaryKey == "" {
		return "", "", fmt.Errorf("primary key unset %w", ErrInvalidParameter)
	}
	return primaryKey, where, nil
}

// LookupByPublicId will lookup resource by its public_id, which must be unique.
// Options are ignored.
func (rw *Db) LookupByPublicId(ctx context.Context, resource ResourcePublicIder, opt ...Option) error {
	return rw.LookupById(ctx, resource, opt...)
}

// LookupWhere will lookup the first resource using a where clause with parameters (it only returns the first one)
func (rw *Db) LookupWhere(ctx context.Context, resource interface{}, where string, args ...interface{}) error {
	if rw.underlying == nil {
		return errors.New("error underlying db nil for lookup by")
	}
	if reflect.ValueOf(resource).Kind() != reflect.Ptr {
		return errors.New("error interface parameter must to be a pointer for lookup by")
	}
	if err := rw.underlying.Where(where, args...).First(resource).Error; err != nil {
		if err == gorm.ErrRecordNotFound {
			return ErrRecordNotFound
		}
		return err
	}
	return nil
}

// SearchWhere will search for all the resources it can find using a where
// clause with parameters.  Supports the WithLimit option.  If
// WithLimit < 0, then unlimited results are returned.  If WithLimit == 0, then
// default limits are used for results.
func (rw *Db) SearchWhere(ctx context.Context, resources interface{}, where string, args []interface{}, opt ...Option) error {
	opts := GetOpts(opt...)
	if rw.underlying == nil {
		return errors.New("error underlying db nil for search by")
	}
	if reflect.ValueOf(resources).Kind() != reflect.Ptr {
		return errors.New("error interface parameter must to be a pointer for search by")
	}
	var err error
	switch {
	case opts.WithLimit < 0: // any negative number signals unlimited results
		err = rw.underlying.Where(where, args...).Find(resources).Error
	case opts.WithLimit == 0: // zero signals the default value and default limits
		err = rw.underlying.Limit(DefaultLimit).Where(where, args...).Find(resources).Error
	default:
		err = rw.underlying.Limit(opts.WithLimit).Where(where, args...).Find(resources).Error
	}
	if err != nil {
		// searching with a slice parameter does not return a gorm.ErrRecordNotFound
		return err
	}
	return nil
}

// filterPaths will filter out non-updatable fields
func filterPaths(paths []string) []string {
	if len(paths) == 0 {
		return nil
	}
	filtered := []string{}
	for _, p := range paths {
		switch {
		case strings.EqualFold(p, "CreateTime"):
			continue
		case strings.EqualFold(p, "UpdateTime"):
			continue
		case strings.EqualFold(p, "PublicId"):
			continue
		default:
			filtered = append(filtered, p)
		}
	}
	return filtered
}

func setFieldsToNil(i interface{}, fieldNames []string) {
	if err := Clear(i, fieldNames, 2); err != nil {
		// do nothing
	}
}

func isNil(i interface{}) bool {
	if i == nil {
		return true
	}
	switch reflect.TypeOf(i).Kind() {
	case reflect.Ptr, reflect.Map, reflect.Array, reflect.Chan, reflect.Slice:
		return reflect.ValueOf(i).IsNil()
	}
	return false
}

func contains(ss []string, t string) bool {
	for _, s := range ss {
		if strings.EqualFold(s, t) {
			return true
		}
	}
	return false
}

// Clear sets fields in the value pointed to by i to their zero value.
// Clear descends i to depth clearing fields at each level. i must be a
// pointer to a struct. Cycles in i are not detected.
//
// A depth of 2 will change i and i's children. A depth of 1 will change i
// but no children of i. A depth of 0 will return with no changes to i.
func Clear(i interface{}, fields []string, depth int) error {
	if len(fields) == 0 || depth == 0 {
		return nil
	}
	fm := make(map[string]bool)
	for _, f := range fields {
		fm[f] = true
	}

	v := reflect.ValueOf(i)

	switch v.Kind() {
	default:
		return ErrInvalidParameter
	case reflect.Ptr:
		if v.IsNil() || v.Elem().Kind() != reflect.Struct {
			return ErrInvalidParameter
		}
		clear(v, fm, depth)
	}
	return nil
}

func clear(v reflect.Value, fields map[string]bool, depth int) {
	if depth == 0 {
		return
	}
	depth--

	switch v.Kind() {
	case reflect.Ptr:
		clear(v.Elem(), fields, depth+1)
	case reflect.Struct:
		typeOfT := v.Type()
		for i := 0; i < v.NumField(); i++ {
			f := v.Field(i)
			if ok := fields[typeOfT.Field(i).Name]; ok {
				if f.IsValid() && f.CanSet() {
					f.Set(reflect.Zero(f.Type()))
				}
				continue
			}
			clear(f, fields, depth)
		}
	}
}<|MERGE_RESOLUTION|>--- conflicted
+++ resolved
@@ -241,17 +241,11 @@
 	// db to manage them
 	setFieldsToNil(i, []string{"CreateTime", "UpdateTime"})
 
-<<<<<<< HEAD
-	if vetter, ok := i.(VetForWriter); ok {
-		if err := vetter.VetForWrite(ctx, rw, CreateOp); err != nil {
-			return fmt.Errorf("create: vet for write failed: %w", err)
-=======
 	if !opts.withSkipVetForWrite {
 		if vetter, ok := i.(VetForWriter); ok {
 			if err := vetter.VetForWrite(ctx, rw, CreateOp); err != nil {
 				return fmt.Errorf("create: vet for write failed %w", err)
 			}
->>>>>>> 732c0712
 		}
 	}
 	var ticket *store.Ticket
@@ -415,17 +409,11 @@
 			return NoRowsAffected, fmt.Errorf("update: oplog validation failed: %w", err)
 		}
 	}
-<<<<<<< HEAD
-	if vetter, ok := i.(VetForWriter); ok {
-		if err := vetter.VetForWrite(ctx, rw, UpdateOp, WithFieldMaskPaths(fieldMaskPaths), WithNullPaths(setToNullPaths)); err != nil {
-			return NoRowsAffected, fmt.Errorf("update: vet for write failed: %w", err)
-=======
 	if !opts.withSkipVetForWrite {
 		if vetter, ok := i.(VetForWriter); ok {
 			if err := vetter.VetForWrite(ctx, rw, UpdateOp, WithFieldMaskPaths(fieldMaskPaths), WithNullPaths(setToNullPaths)); err != nil {
 				return NoRowsAffected, fmt.Errorf("update: vet for write failed %w", err)
 			}
->>>>>>> 732c0712
 		}
 	}
 	var ticket *store.Ticket
