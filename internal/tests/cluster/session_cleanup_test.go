// Copyright (c) HashiCorp, Inc.
// SPDX-License-Identifier: BUSL-1.1

package cluster

import (
	"context"
	"net"
	"testing"
	"time"

	"github.com/hashicorp/boundary/api/targets"
	"github.com/hashicorp/boundary/internal/cmd/config"
	"github.com/hashicorp/boundary/internal/daemon/controller"
	tg "github.com/hashicorp/boundary/internal/daemon/controller/handlers/targets"
	"github.com/hashicorp/boundary/internal/daemon/worker"
	"github.com/hashicorp/boundary/internal/event"
	"github.com/hashicorp/boundary/internal/session"
	"github.com/hashicorp/boundary/internal/tests/helper"
	"github.com/hashicorp/dawdle"
	"github.com/hashicorp/go-hclog"
	"github.com/stretchr/testify/require"
)

// timeoutBurdenType details our "burden cases" for the session
// cleanup tests.
//
// There are 3 burden cases:
//
// * default: This case simulates normal default operation where both
// worker and controller generally are timing out connections at
// generally the same interval. In reality, this is not necessarily
// going to be the case, but it's hard to test individual cases when
// both settings are the same.
//
// * worker: This case assumes the worker is the source of truth for
// controller state. Here, the controller's grace period is
// increased to a high factor over the default to ensure that the
// worker is managing the lifecycle of a connection and will properly
// unclaim it closed once the connection resumes, ensuring the
// connection is marked as closed on the worker.
type timeoutBurdenType string

const (
	timeoutBurdenTypeDefault timeoutBurdenType = "default"
	timeoutBurdenTypeWorker  timeoutBurdenType = "worker"
)

var timeoutBurdenCases = []timeoutBurdenType{timeoutBurdenTypeDefault, timeoutBurdenTypeWorker}

func controllerGracePeriod(ty timeoutBurdenType) time.Duration {
	if ty == timeoutBurdenTypeWorker {
		return helper.DefaultWorkerStatusGracePeriod * 10
	}

	return helper.DefaultWorkerStatusGracePeriod
}

func workerGracePeriod(ty timeoutBurdenType) time.Duration {
	return helper.DefaultWorkerStatusGracePeriod
}

// TestSessionCleanup is the main test for session cleanup, and
// dispatches to the individual subtests.
func TestSessionCleanup(t *testing.T) {
	for _, burdenCase := range timeoutBurdenCases {
		burdenCase := burdenCase
		t.Run(string(burdenCase), func(t *testing.T) {
			t.Run("single_controller", testWorkerSessionCleanupSingle(burdenCase))
			t.Run("multi_controller", testWorkerSessionCleanupMulti(burdenCase))
		})
	}
}

func testWorkerSessionCleanupSingle(burdenCase timeoutBurdenType) func(t *testing.T) {
	const op = "cluster.testWorkerSessionCleanupSingle"
	return func(t *testing.T) {
		require := require.New(t)
		// This prevents us from running tests in parallel.
		tg.SetupSuiteTargetFilters(t)
		logger := hclog.New(&hclog.LoggerOptions{
			Name:  t.Name(),
			Level: hclog.Trace,
		})

		conf, err := config.DevController()
		require.NoError(err)

		pl, err := net.Listen("tcp", "localhost:0")
		require.NoError(err)
		c1 := controller.NewTestController(t, &controller.TestControllerOpts{
			Config:                          conf,
			InitialResourcesSuffix:          "1234567890",
			Logger:                          logger.Named("c1"),
			PublicClusterAddr:               pl.Addr().String(),
			WorkerStatusGracePeriodDuration: controllerGracePeriod(burdenCase),
		})

<<<<<<< HEAD
		ExpectWorkers(t, c1)
=======
		helper.ExpectWorkers(t, c1)
>>>>>>> fe4c4330

		// Wire up the testing proxies
		require.Len(c1.ClusterAddrs(), 1)
		proxy, err := dawdle.NewProxy("tcp", "", c1.ClusterAddrs()[0],
			dawdle.WithListener(pl),
			dawdle.WithRbufSize(256),
			dawdle.WithWbufSize(256),
		)
		require.NoError(err)
		defer proxy.Close()
		require.NotEmpty(t, proxy.ListenerAddr())

		w1 := worker.NewTestWorker(t, &worker.TestWorkerOpts{
			WorkerAuthKms:                       c1.Config().WorkerAuthKms,
			InitialUpstreams:                    []string{proxy.ListenerAddr()},
			Logger:                              logger.Named("w1"),
			SuccessfulStatusGracePeriodDuration: workerGracePeriod(burdenCase),
		})

		err = w1.Worker().WaitForNextSuccessfulStatusUpdate()
		require.NoError(err)
		err = c1.WaitForNextWorkerStatusUpdate(w1.Name())
		require.NoError(err)
<<<<<<< HEAD
		ExpectWorkers(t, c1, w1)
=======
		helper.ExpectWorkers(t, c1, w1)
>>>>>>> fe4c4330

		// Use an independent context for test things that take a context so
		// that we aren't tied to any timeouts in the controller, etc. This
		// can interfere with some of the test operations.
		ctx := context.Background()

		// Connect target
		client := c1.Client()
		client.SetToken(c1.Token().Token)
		tcl := targets.NewClient(client)
		tgt, err := tcl.Read(ctx, "ttcp_1234567890")
		require.NoError(err)
		require.NotNil(tgt)

		// Create test server, update default port on target
		ts := helper.NewTestTcpServer(t)
		require.NotNil(t, ts)
		defer ts.Close()
		tgt, err = tcl.Update(ctx, tgt.Item.Id, tgt.Item.Version, targets.WithTcpTargetDefaultPort(ts.Port()), targets.WithSessionConnectionLimit(-1))
		require.NoError(err)
		require.NotNil(tgt)

		// Authorize and connect
		sess := helper.NewTestSession(ctx, t, tcl, "ttcp_1234567890")
		sConn := sess.Connect(ctx, t)

		// Run initial send/receive test, make sure things are working
		event.WriteSysEvent(ctx, op, "running initial send/recv test")
		sConn.TestSendRecvAll(t)

		// Kill the link
		event.WriteSysEvent(ctx, op, "pausing controller/worker link")
		proxy.Pause()

		// Wait for failure connection state (depends on burden case)
		switch burdenCase {
		case timeoutBurdenTypeWorker:
			// Wait on worker, then check controller
			sess.ExpectConnectionStateOnWorker(ctx, t, w1, session.StatusClosed)
			sess.ExpectConnectionStateOnController(ctx, t, c1.Controller().ConnectionRepoFn, session.StatusConnected)

		default:
			// Should be closed on both worker and controller. Wait on
			// worker then check controller.
			sess.ExpectConnectionStateOnWorker(ctx, t, w1, session.StatusClosed)
			sess.ExpectConnectionStateOnController(ctx, t, c1.Controller().ConnectionRepoFn, session.StatusClosed)
		}

		sConn.TestSendRecvFail(t)

		// Resume the connection, and reconnect.
		event.WriteSysEvent(ctx, op, "resuming controller/worker link")
		proxy.Resume()
		err = w1.Worker().WaitForNextSuccessfulStatusUpdate()
		require.NoError(err)

		// Do something post-reconnect depending on burden case. Note in
		// the default case, both worker and controller should be
		// relatively in sync, so we don't worry about these
		// post-reconnection assertions.
		switch burdenCase {
		case timeoutBurdenTypeWorker:
			// If we are expecting the worker to be the source of truth of
			// a connection status, ensure that our old session's
			// connections are actually closed now that the worker is
			// properly reporting in again.
			sess.ExpectConnectionStateOnController(ctx, t, c1.Controller().ConnectionRepoFn, session.StatusClosed)
		}

		// Proceed with new connection test
		event.WriteSysEvent(ctx, op, "connecting to new session after resuming controller/worker link")
		sess = helper.NewTestSession(ctx, t, tcl, "ttcp_1234567890") // re-assign, other connection will close in t.Cleanup()
		sConn = sess.Connect(ctx, t)
		sConn.TestSendRecvAll(t)
	}
}

func testWorkerSessionCleanupMulti(burdenCase timeoutBurdenType) func(t *testing.T) {
	const op = "cluster.testWorkerSessionCleanupMulti"
	return func(t *testing.T) {
		// This prevents us from running tests in parallel.
		tg.SetupSuiteTargetFilters(t)
		require := require.New(t)
		logger := hclog.New(&hclog.LoggerOptions{
			Name:  t.Name(),
			Level: hclog.Trace,
		})

		// ******************
		// ** Controller 1 **
		// ******************
		conf1, err := config.DevController()
		require.NoError(err)

		pl1, err := net.Listen("tcp", "localhost:0")
		require.NoError(err)
		c1 := controller.NewTestController(t, &controller.TestControllerOpts{
			Config:                          conf1,
			InitialResourcesSuffix:          "1234567890",
			Logger:                          logger.Named("c1"),
			PublicClusterAddr:               pl1.Addr().String(),
			WorkerStatusGracePeriodDuration: controllerGracePeriod(burdenCase),
		})

		// ******************
		// ** Controller 2 **
		// ******************
		pl2, err := net.Listen("tcp", "localhost:0")
		require.NoError(err)
		c2 := c1.AddClusterControllerMember(t, &controller.TestControllerOpts{
			Logger:                          logger.Named("c2"),
			PublicClusterAddr:               pl2.Addr().String(),
			WorkerStatusGracePeriodDuration: controllerGracePeriod(burdenCase),
		})
<<<<<<< HEAD
		ExpectWorkers(t, c1)
		ExpectWorkers(t, c2)
=======
		helper.ExpectWorkers(t, c1)
		helper.ExpectWorkers(t, c2)
>>>>>>> fe4c4330

		// *************
		// ** Proxy 1 **
		// *************
		require.Len(c1.ClusterAddrs(), 1)
		p1, err := dawdle.NewProxy("tcp", "", c1.ClusterAddrs()[0],
			dawdle.WithListener(pl1),
			dawdle.WithRbufSize(256),
			dawdle.WithWbufSize(256),
		)
		require.NoError(err)
		defer p1.Close()
		require.NotEmpty(t, p1.ListenerAddr())

		// *************
		// ** Proxy 2 **
		// *************
		require.Len(c2.ClusterAddrs(), 1)
		p2, err := dawdle.NewProxy("tcp", "", c2.ClusterAddrs()[0],
			dawdle.WithListener(pl2),
			dawdle.WithRbufSize(256),
			dawdle.WithWbufSize(256),
		)
		require.NoError(err)
		defer p2.Close()
		require.NotEmpty(t, p2.ListenerAddr())

		// ************
		// ** Worker **
		// ************
		w1 := worker.NewTestWorker(t, &worker.TestWorkerOpts{
			WorkerAuthKms:                       c1.Config().WorkerAuthKms,
			InitialUpstreams:                    []string{p1.ListenerAddr(), p2.ListenerAddr()},
			Logger:                              logger.Named("w1"),
			SuccessfulStatusGracePeriodDuration: workerGracePeriod(burdenCase),
		})
		// Worker needs some extra time to become ready, otherwise for a
		// currently-unknown reason the next successful status update fails
		// because it's not sent before the context times out.
		time.Sleep(5 * time.Second)

		err = w1.Worker().WaitForNextSuccessfulStatusUpdate()
		require.NoError(err)
		err = c1.WaitForNextWorkerStatusUpdate(w1.Name())
		require.NoError(err)
		err = c2.WaitForNextWorkerStatusUpdate(w1.Name())
		require.NoError(err)
<<<<<<< HEAD
		ExpectWorkers(t, c1, w1)
		ExpectWorkers(t, c2, w1)
=======
		helper.ExpectWorkers(t, c1, w1)
		helper.ExpectWorkers(t, c2, w1)
>>>>>>> fe4c4330

		// Use an independent context for test things that take a context so
		// that we aren't tied to any timeouts in the controller, etc. This
		// can interfere with some of the test operations.
		ctx := context.Background()

		// Connect target
		client := c1.Client()
		client.SetToken(c1.Token().Token)
		tcl := targets.NewClient(client)
		tgt, err := tcl.Read(ctx, "ttcp_1234567890")
		require.NoError(err)
		require.NotNil(tgt)

		// Create test server, update default port on target
		ts := helper.NewTestTcpServer(t)
		require.NotNil(ts)
		defer ts.Close()
		tgt, err = tcl.Update(ctx, tgt.Item.Id, tgt.Item.Version, targets.WithTcpTargetDefaultPort(ts.Port()), targets.WithSessionConnectionLimit(-1))
		require.NoError(err)
		require.NotNil(tgt)

		// Authorize and connect
		sess := helper.NewTestSession(ctx, t, tcl, "ttcp_1234567890")
		sConn := sess.Connect(ctx, t)

		// Run initial send/receive test, make sure things are working
		event.WriteSysEvent(ctx, op, "running initial send/recv test")
		sConn.TestSendRecvAll(t)

		// Kill connection to first controller, and run test again, should
		// pass, deferring to other controller. Wait for the next
		// successful status report to ensure this.
		event.WriteSysEvent(ctx, op, "pausing link to controller #1")
		p1.Pause()
		err = w1.Worker().WaitForNextSuccessfulStatusUpdate()
		require.NoError(err)
		sConn.TestSendRecvAll(t)

		// Resume first controller, pause second. This one should work too.
		event.WriteSysEvent(ctx, op, "pausing link to controller #2, resuming #1")
		p1.Resume()
		p2.Pause()
		err = w1.Worker().WaitForNextSuccessfulStatusUpdate()
		require.NoError(err)
		sConn.TestSendRecvAll(t)

		// Kill the first controller connection again. This one should fail
		// due to lack of any connection.
		event.WriteSysEvent(ctx, op, "pausing link to controller #1 again, both connections should be offline")
		p1.Pause()

		// Wait for failure connection state (depends on burden case)
		switch burdenCase {
		case timeoutBurdenTypeWorker:
			// Wait on worker, then check controller
			sess.ExpectConnectionStateOnWorker(ctx, t, w1, session.StatusClosed)
			sess.ExpectConnectionStateOnController(ctx, t, c1.Controller().ConnectionRepoFn, session.StatusConnected)

		default:
			// Should be closed on both worker and controller. Wait on
			// worker then check controller.
			sess.ExpectConnectionStateOnWorker(ctx, t, w1, session.StatusClosed)
			sess.ExpectConnectionStateOnController(ctx, t, c1.Controller().ConnectionRepoFn, session.StatusClosed)
		}

		// Run send/receive test again to check expected connection-level
		// behavior
		sConn.TestSendRecvFail(t)

		// Finally resume both, try again. Should behave as per normal.
		event.WriteSysEvent(ctx, op, "resuming connections to both controllers")
		p1.Resume()
		p2.Resume()
		err = w1.Worker().WaitForNextSuccessfulStatusUpdate()
		require.NoError(err)

		// Do something post-reconnect depending on burden case. Note in
		// the default case, both worker and controller should be
		// relatively in sync, so we don't worry about these
		// post-reconnection assertions.
		switch burdenCase {
		case timeoutBurdenTypeWorker:
			// If we are expecting the worker to be the source of truth of
			// a connection status, ensure that our old session's
			// connections are actually closed now that the worker is
			// properly reporting in again.
			sess.ExpectConnectionStateOnController(ctx, t, c1.Controller().ConnectionRepoFn, session.StatusClosed)
		}

		// Proceed with new connection test
		event.WriteSysEvent(ctx, op, "connecting to new session after resuming controller/worker link")
		sess = helper.NewTestSession(ctx, t, tcl, "ttcp_1234567890") // re-assign, other connection will close in t.Cleanup()
		sConn = sess.Connect(ctx, t)
		sConn.TestSendRecvAll(t)
	}
}<|MERGE_RESOLUTION|>--- conflicted
+++ resolved
@@ -96,11 +96,7 @@
 			WorkerStatusGracePeriodDuration: controllerGracePeriod(burdenCase),
 		})
 
-<<<<<<< HEAD
-		ExpectWorkers(t, c1)
-=======
 		helper.ExpectWorkers(t, c1)
->>>>>>> fe4c4330
 
 		// Wire up the testing proxies
 		require.Len(c1.ClusterAddrs(), 1)
@@ -124,11 +120,7 @@
 		require.NoError(err)
 		err = c1.WaitForNextWorkerStatusUpdate(w1.Name())
 		require.NoError(err)
-<<<<<<< HEAD
-		ExpectWorkers(t, c1, w1)
-=======
 		helper.ExpectWorkers(t, c1, w1)
->>>>>>> fe4c4330
 
 		// Use an independent context for test things that take a context so
 		// that we aren't tied to any timeouts in the controller, etc. This
@@ -243,13 +235,8 @@
 			PublicClusterAddr:               pl2.Addr().String(),
 			WorkerStatusGracePeriodDuration: controllerGracePeriod(burdenCase),
 		})
-<<<<<<< HEAD
-		ExpectWorkers(t, c1)
-		ExpectWorkers(t, c2)
-=======
 		helper.ExpectWorkers(t, c1)
 		helper.ExpectWorkers(t, c2)
->>>>>>> fe4c4330
 
 		// *************
 		// ** Proxy 1 **
@@ -297,13 +284,8 @@
 		require.NoError(err)
 		err = c2.WaitForNextWorkerStatusUpdate(w1.Name())
 		require.NoError(err)
-<<<<<<< HEAD
-		ExpectWorkers(t, c1, w1)
-		ExpectWorkers(t, c2, w1)
-=======
 		helper.ExpectWorkers(t, c1, w1)
 		helper.ExpectWorkers(t, c2, w1)
->>>>>>> fe4c4330
 
 		// Use an independent context for test things that take a context so
 		// that we aren't tied to any timeouts in the controller, etc. This
